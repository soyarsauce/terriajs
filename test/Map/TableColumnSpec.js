--- conflicted
+++ resolved
@@ -214,13 +214,7 @@
 
     it('can calculate sub-second finish dates', function() {
         var data = ['2016-01-03T12:15:00Z', '2016-01-03T12:15:00.4Z', '2016-01-03T12:15:01Z'];
-<<<<<<< HEAD
-        var tableColumn = new TableColumn('date', data);
-
-=======
-        var tableColumn = new TableColumn('date', data.slice());
-        
->>>>>>> 3bc76d40
+        var tableColumn = new TableColumn('date', data.slice());
         expect(tableColumn.finishJulianDates).toEqual([
             JulianDate.fromIso8601('2016-01-03T12:15:00.38Z'), // Shaves off 5% of 0.4, ie. 0.02.
             JulianDate.fromIso8601('2016-01-03T12:15:00.97Z'), // Shaves off 5% of 0.6, ie. 0.03.
