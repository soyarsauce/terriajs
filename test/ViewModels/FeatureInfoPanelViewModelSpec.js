'use strict';

/*global require,describe,it,expect,beforeEach,afterEach*/
var FeatureInfoPanelViewModel = require('../../lib/ViewModels/FeatureInfoPanelViewModel');
var PickedFeatures = require('../../lib/Map/PickedFeatures');
var runLater = require('../../lib/Core/runLater');
var Terria = require('../../lib/Models/Terria');
var loadJson = require('terriajs-cesium/Source/Core/loadJson');
var Entity = require('terriajs-cesium/Source/DataSources/Entity');

var Catalog = require('../../lib/Models/Catalog');
var createCatalogMemberFromType = require('../../lib/Models/createCatalogMemberFromType');
var CatalogGroup = require('../../lib/Models/CatalogGroup');
var GeoJsonCatalogItem = require('../../lib/Models/GeoJsonCatalogItem');


describe('FeatureInfoPanelViewModel', function() {
    var terria;
    var panel;

    beforeEach(function() {
        terria = new Terria({
            baseUrl: './'
        });
        panel = new FeatureInfoPanelViewModel({
            terria: terria
        });
    });

    afterEach(function() {
        panel.destroy();
        panel = undefined;
    });

    it('is initially not visible', function() {
        expect(panel.isVisible).toBe(false);
    });

    it('is shown when terria.pickedFeatures is defined', function() {
        terria.pickedFeatures = new PickedFeatures();
        expect(panel.isVisible).toBe(true);
    });

    it('is hidden when terria.pickedFeatures is set back to undefined', function() {
        terria.pickedFeatures = new PickedFeatures();
        expect(panel.isVisible).toBe(true);
        terria.pickedFeatures = undefined;
        expect(panel.isVisible).toBe(false);
    });

    it('sanitizes HTML', function() {
        panel.html = '<script type="text/javascript">\nalert("foo");\n</script>';
        panel.isVisible = true;

        expect(domContainsText(panel, 'alert("foo")')).toBe(false);
    });

    it('displays a message while asychronously obtaining feature information', function() {
        var pickedFeatures = new PickedFeatures();
        pickedFeatures.allFeaturesAvailablePromise = runLater(function() {});
        terria.pickedFeatures = pickedFeatures;
        expect(domContainsText(panel, 'Loading')).toBe(true);
    });

    it('creates a temporary selected feature at the pick location while picking is in progress', function() {
        var pickedFeatures = new PickedFeatures();
        pickedFeatures.allFeaturesAvailablePromise = runLater(function() {});
        terria.pickedFeatures = pickedFeatures;

        expect(terria.selectedFeature).toBeDefined();
        expect(terria.selectedFeature.id).toBe('Pick Location');
    });

    it('removes all clock event listeners', function(done) {
        var feature = createTestFeature({});
        var pickedFeatures = new PickedFeatures();
        pickedFeatures.features.push(feature);
        pickedFeatures.features.push(feature);
        pickedFeatures.allFeaturesAvailablePromise = runLater(function() {});

        panel.showFeatures(pickedFeatures).then(function() {
            expect(terria.clock.onTick.numberOfListeners).toEqual(2);
        }).otherwise(done.fail).then(function() {
            // now, when no features are chosen, they should go away
            pickedFeatures = new PickedFeatures();
            pickedFeatures.allFeaturesAvailablePromise = runLater(function() {});            
            panel.showFeatures(pickedFeatures).then(function() {
                expect(terria.clock.onTick.numberOfListeners).toEqual(0);
            }).otherwise(done.fail).then(done);
        });
    });

    function createTestFeature(options) {
        var properties = {};
        properties[options.name || 'Foo'] = options.value || 'bar';
        var description = {};
        description.getValue = function() {
            return options.value || 'bar';
        };
        return new Entity({
            name: options.name || 'Foo',
            properties: properties,
            description: description,
            imageryLayer: options.imageryLayer || {}
        });
    }

});


describe('FeatureInfoPanelViewModel templating', function() {
    var terria,
        panel,
        catalog,
        item;

    beforeEach(function(done) {
        terria = new Terria({
            baseUrl: './'
        });
        panel = new FeatureInfoPanelViewModel({
            terria: terria
        });
        createCatalogMemberFromType.register('group', CatalogGroup);
        createCatalogMemberFromType.register('geojson', GeoJsonCatalogItem);
        loadJson('test/init/geojson-with-template.json').then(function(json) {
            catalog = new Catalog(terria);
            catalog.updateFromJson(json.catalog).then(function() {
                item = catalog.group.items[0].items[0];
                done();
            }).otherwise(done.fail);
        }).otherwise(done.fail);
    });

    afterEach(function() {
        panel.destroy();
        panel = undefined;
    });

    it('has a default template', function(done) {
        var regex = new RegExp('<td>.{0,7}Hoop_Big.{0,7}</td>');
        item.featureInfoTemplate = undefined;
        item.load().then(function() {
            expect(item.dataSource.entities.values.length).toBeGreaterThan(0);
            panel.terria.nowViewing.add(item);
            var feature = item.dataSource.entities.values[0];
            var pickedFeatures = new PickedFeatures();
            pickedFeatures.features.push(feature);
            pickedFeatures.allFeaturesAvailablePromise = runLater(function() {});

            panel.showFeatures(pickedFeatures).then(function() {
                expect(regex.test(panel.sections[0].info.replace(/\n/g, ''))).toBe(true);
            }).otherwise(done.fail).then(done);
        }).otherwise(done.fail);

    });

    it('uses and completes a string-form featureInfoTemplate if present', function(done) {
        item.featureInfoTemplate = 'A {{type}} made of {{material}} with {{funding_ba}} funding.';
        item.load().then(function() {
            expect(item.dataSource.entities.values.length).toBeGreaterThan(0);
            panel.terria.nowViewing.add(item);
            var feature = item.dataSource.entities.values[0];
            var pickedFeatures = new PickedFeatures();
            pickedFeatures.features.push(feature);
            pickedFeatures.allFeaturesAvailablePromise = runLater(function() {});

            panel.showFeatures(pickedFeatures).then(function() {
                expect(panel.sections[0].info).toBe('A Hoop_Big made of Stainless Steel with Capex funding.');
            }).otherwise(done.fail).then(done);
        }).otherwise(done.fail);
    });

    it('must use triple braces to embed html in template', function(done) {
        item.featureInfoTemplate = '<div>Hello {{name}} - {{{name}}}</div>';
        item.load().then(function() {
            expect(item.dataSource.entities.values.length).toBeGreaterThan(0);
            panel.terria.nowViewing.add(item);
            var feature = item.dataSource.entities.values[0];
            feature.properties['name'] = 'Jay<br>';
            var pickedFeatures = new PickedFeatures();
            pickedFeatures.features.push(feature);
            pickedFeatures.allFeaturesAvailablePromise = runLater(function() {});

            panel.showFeatures(pickedFeatures).then(function() {
                expect(panel.sections[0].info).toBe('<div>Hello Jay&lt;br&gt; - Jay<br></div>');
            }).otherwise(done.fail).then(done);
        }).otherwise(done.fail);

    });

    it('can use a json featureInfoTemplate with partials', function(done) {
        item.featureInfoTemplate = {template: '<div>test {{>foobar}}</div>', partials: {foobar: '<b>{{type}}</b>'}};
        item.load().then(function() {
            expect(item.dataSource.entities.values.length).toBeGreaterThan(0);
            panel.terria.nowViewing.add(item);
            var feature = item.dataSource.entities.values[0];
            var pickedFeatures = new PickedFeatures();
            pickedFeatures.features.push(feature);
            pickedFeatures.allFeaturesAvailablePromise = runLater(function() {});

            panel.showFeatures(pickedFeatures).then(function() {
                expect(panel.sections[0].info).toBe('<div>test <b>Hoop_Big</b></div>');
            }).otherwise(done.fail).then(done);
        }).otherwise(done.fail);
    });

<<<<<<< HEAD
    it('can render a recursive featureInfoTemplate', function(done) {
        var feature = createTestFeature({
            value: 'bar',
            imageryLayer: {
                featureInfoTemplate : {
                    template: '<ul>{{>show_children}}</ul>',
                    show_children: '{{#children}}<li>{{name}}<ul>{{>show_children}}</ul></li>{{/children}}'
                }
            }
        });
        feature.properties['children'] = [
            {name: 'Alice', children: [{name: 'Bailey', children: null}, {name: 'Beatrix', children: null}]},
            {name: 'Xavier', children: [{name: 'Yann', children: null}, {name: 'Yvette', children: null}]}
        ];
        var pickedFeatures = new PickedFeatures();
        pickedFeatures.features.push(feature);
        pickedFeatures.allFeaturesAvailablePromise = runLater(function() {});

        var recursedHtml = ''
            + '<ul>'
            +   '<li>Alice'
            +       '<ul>'
            +           '<li>' + 'Bailey' + '<ul></ul>' + '</li>'
            +           '<li>' + 'Beatrix' + '<ul></ul>' + '</li>'
            +       '</ul>'
            +   '</li>'
            +   '<li>Xavier'
            +       '<ul>'
            +           '<li>' + 'Yann' + '<ul></ul>' + '</li>'
            +           '<li>' + 'Yvette' + '<ul></ul>' + '</li>'
            +       '</ul>'
            +   '</li>'
            + '</ul>';
        panel.showFeatures(pickedFeatures).then(function() {
            expect(panel.sections[0].infoHtml).toBe(recursedHtml);
        }).otherwise(done.fail).then(done);
=======
    it('sets the name from featureInfoTemplate', function(done) {
        item.featureInfoTemplate = {name: 'Type {{type}}'};
        item.load().then(function() {
            expect(item.dataSource.entities.values.length).toBeGreaterThan(0);
            panel.terria.nowViewing.add(item);
            var feature = item.dataSource.entities.values[0];
            var pickedFeatures = new PickedFeatures();
            pickedFeatures.features.push(feature);
            pickedFeatures.allFeaturesAvailablePromise = runLater(function() {});

            panel.showFeatures(pickedFeatures).then(function() {
                expect(panel.sections[0].name).toBe('Type Hoop_Big');
            }).otherwise(done.fail).then(done);
        }).otherwise(done.fail);
>>>>>>> fc0f0a76
    });

    it('can render a recursive featureInfoTemplate', function(done) {

        item.featureInfoTemplate = {
            template: '<ul>{{>show_children}}</ul>',
            partials: {
                show_children: '{{#children}}<li>{{name}}<ul>{{>show_children}}</ul></li>{{/children}}'
            }
        };
        item.load().then(function() {
            expect(item.dataSource.entities.values.length).toBeGreaterThan(0);
            panel.terria.nowViewing.add(item);
            var feature = item.dataSource.entities.values[0];
            feature.properties['children'] = [
                {name: 'Alice', children: [{name: 'Bailey', children: null}, {name: 'Beatrix', children: null}]}, 
                {name: 'Xavier', children: [{name: 'Yann', children: null}, {name: 'Yvette', children: null}]}
            ];
            var pickedFeatures = new PickedFeatures();
            pickedFeatures.features.push(feature);
            pickedFeatures.allFeaturesAvailablePromise = runLater(function() {});

<<<<<<< HEAD
        panel.showFeatures(pickedFeatures).then(function() {
            expect(terria.clock.onTick.numberOfListeners).toEqual(2);
        }).otherwise(done.fail).then(function() {
            // now, when no features are chosen, they should go away
            pickedFeatures = new PickedFeatures();
            pickedFeatures.allFeaturesAvailablePromise = runLater(function() {});
=======
>>>>>>> fc0f0a76
            panel.showFeatures(pickedFeatures).then(function() {
                var recursedHtml = ''
                    + '<ul>'
                    +   '<li>Alice'
                    +       '<ul>'
                    +           '<li>' + 'Bailey' + '<ul></ul>' + '</li>'
                    +           '<li>' + 'Beatrix' + '<ul></ul>' + '</li>'
                    +       '</ul>'
                    +   '</li>'
                    +   '<li>Xavier'
                    +       '<ul>'
                    +           '<li>' + 'Yann' + '<ul></ul>' + '</li>'
                    +           '<li>' + 'Yvette' + '<ul></ul>' + '</li>'
                    +       '</ul>'
                    +   '</li>'
                    + '</ul>';
                expect(panel.sections[0].info).toBe(recursedHtml);
            }).otherwise(done.fail).then(done);
        }).otherwise(done.fail);
    });

});

function domContainsText(panel, s) {
    for (var i = 0; i < panel._domNodes.length; ++i) {
        if (panel._domNodes[i].innerHTML && panel._domNodes[i].innerHTML.indexOf(s) >= 0) {
            return true;
        }
    }

    return false;
}<|MERGE_RESOLUTION|>--- conflicted
+++ resolved
@@ -205,44 +205,6 @@
         }).otherwise(done.fail);
     });
 
-<<<<<<< HEAD
-    it('can render a recursive featureInfoTemplate', function(done) {
-        var feature = createTestFeature({
-            value: 'bar',
-            imageryLayer: {
-                featureInfoTemplate : {
-                    template: '<ul>{{>show_children}}</ul>',
-                    show_children: '{{#children}}<li>{{name}}<ul>{{>show_children}}</ul></li>{{/children}}'
-                }
-            }
-        });
-        feature.properties['children'] = [
-            {name: 'Alice', children: [{name: 'Bailey', children: null}, {name: 'Beatrix', children: null}]},
-            {name: 'Xavier', children: [{name: 'Yann', children: null}, {name: 'Yvette', children: null}]}
-        ];
-        var pickedFeatures = new PickedFeatures();
-        pickedFeatures.features.push(feature);
-        pickedFeatures.allFeaturesAvailablePromise = runLater(function() {});
-
-        var recursedHtml = ''
-            + '<ul>'
-            +   '<li>Alice'
-            +       '<ul>'
-            +           '<li>' + 'Bailey' + '<ul></ul>' + '</li>'
-            +           '<li>' + 'Beatrix' + '<ul></ul>' + '</li>'
-            +       '</ul>'
-            +   '</li>'
-            +   '<li>Xavier'
-            +       '<ul>'
-            +           '<li>' + 'Yann' + '<ul></ul>' + '</li>'
-            +           '<li>' + 'Yvette' + '<ul></ul>' + '</li>'
-            +       '</ul>'
-            +   '</li>'
-            + '</ul>';
-        panel.showFeatures(pickedFeatures).then(function() {
-            expect(panel.sections[0].infoHtml).toBe(recursedHtml);
-        }).otherwise(done.fail).then(done);
-=======
     it('sets the name from featureInfoTemplate', function(done) {
         item.featureInfoTemplate = {name: 'Type {{type}}'};
         item.load().then(function() {
@@ -257,7 +219,6 @@
                 expect(panel.sections[0].name).toBe('Type Hoop_Big');
             }).otherwise(done.fail).then(done);
         }).otherwise(done.fail);
->>>>>>> fc0f0a76
     });
 
     it('can render a recursive featureInfoTemplate', function(done) {
@@ -280,15 +241,6 @@
             pickedFeatures.features.push(feature);
             pickedFeatures.allFeaturesAvailablePromise = runLater(function() {});
 
-<<<<<<< HEAD
-        panel.showFeatures(pickedFeatures).then(function() {
-            expect(terria.clock.onTick.numberOfListeners).toEqual(2);
-        }).otherwise(done.fail).then(function() {
-            // now, when no features are chosen, they should go away
-            pickedFeatures = new PickedFeatures();
-            pickedFeatures.allFeaturesAvailablePromise = runLater(function() {});
-=======
->>>>>>> fc0f0a76
             panel.showFeatures(pickedFeatures).then(function() {
                 var recursedHtml = ''
                     + '<ul>'
