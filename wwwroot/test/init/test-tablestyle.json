--- conflicted
+++ resolved
@@ -193,7 +193,6 @@
           }
         },
         {
-<<<<<<< HEAD
           "name": "Template with new names",
           "type": "csv",
           "url": "/build/TerriaJS/test/csv/3000s.csv",
@@ -206,7 +205,8 @@
             }
           },
           "featureInfoTemplate" : "<ul><li>Postcode: {{Postcode}}</li><li>Value via original name: {{Value}}</li><li>Value via new name: {{Renamed value}}</li></ul>"
-=======
+        },
+        {
           "name": "Value column hidden on Now Viewing",
           "type": "csv",
           "url": "/build/TerriaJS/test/csv/val_enum_postcode.csv",
@@ -218,7 +218,6 @@
               }
             }
           }
->>>>>>> 97920c96
         }
       ]
     }
