--- conflicted
+++ resolved
@@ -51,11 +51,7 @@
     "raw-loader": "^0.5.1",
     "react-addons-pure-render-mixin": "15.3.1",
     "react-anything-sortable": "^1.5.2",
-<<<<<<< HEAD
-    "react-rangeslider": "1.0.3",
-=======
     "react-rangeslider": "1.0.4",
->>>>>>> d97ffea9
     "resolve": "^1.1.7",
     "resolve-url-loader": "^1.4.3",
     "sass-loader": "^4.0.1",
