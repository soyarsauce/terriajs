{
  "name": "terriajs",
  "version": "1.0.54",
  "description": "Geospatial data visualization platform.",
  "license": "Apache-2.0",
  "repository": {
    "type": "git",
    "url": "http://github.com/TerriaJS/terriajs"
  },
  "dependencies": {
    "brfs": "^1.4.0",
    "hammerjs": "^2.0.4",
    "html2canvas": "0.5.0-alpha2",
    "javascript-natural-sort": "^0.7.1",
    "leaflet": "0.7.3",
    "less": "^2.5.0",
    "less-plugin-npm-import": "^2.0.0",
    "linkify-it": "^1.2.0",
    "markdown-it": "^4.2.0",
    "mustache": "^2.2.0",
    "proj4": "^2.3.6",
    "resolve": "^1.1.6",
    "sanitize-caja": "^0.1.3",
<<<<<<< HEAD
=======
    "simple-statistics": "^1.0.1",
>>>>>>> 65543887
    "terriajs-cesium": "1.15.6",
    "togeojson": "^0.9.0",
    "urijs": "^1.16.0",
    "urthecast": "^1.0.0"
  },
  "devDependencies": {
    "babelify": "^7.2.0",
    "babel-eslint": "^4.1.6",
    "babel-preset-es2015": "^6.3.13",
    "browserify": "^9.0.8",
    "compression": "^1.4.3",
    "cors": "^2.5.3",
    "eslint": "^1.10.3",
    "eslint-plugin-react": "^3.11.2",
    "exorcist": "^0.1.6",
    "express": "^4.12.3",
    "glob": "^5.0.5",
    "glob-all": "^3.0.1",
    "gulp": "^3.8.11",
    "gulp-concat": "^2.5.2",
    "gulp-jasmine": "^2.0.1",
    "gulp-jshint": "^2.0.0-alpha2",
    "gulp-ruby-sass": "^2.0.5",
    "gulp-sourcemaps": "^1.5.2",
    "gulp-uglify": "^1.2.0",
    "gulp-util": "^3.0.4",
    "gulp-watch": "^4.2.4",
    "jasmine-core": "^2.4.1",
    "jsdoc": "^3.3.3",
<<<<<<< HEAD
    "kss": "^2.1.1",
    "react": "^0.14.3",
=======
    "jshint": "2.8.x",
    "karma": "^0.13.15",
    "karma-jasmine": "^0.3.6",
    "karma-sauce-launcher": "^0.3.0",
>>>>>>> 65543887
    "sinon": "^1.17.2",
    "vinyl-buffer": "^1.0.0",
    "vinyl-source-stream": "^1.1.0",
    "vinyl-transform": "^1.0.0",
    "watchify": "^3.1.1",
    "yargs": "^3.7.2"
  },
  "scripts": {
    "prepublish": "bash -c \"if [ ! -d \"./wwwroot/build\" ]; then gulp prepare-cesium; fi\"",
    "postpublish": "bash -c \"git tag -a ${npm_package_version} -m \"${npm_package_version}\" && git push origin ${npm_package_version}\"",
    "postinstall": "bash -c \"if [ ! -d \"./wwwroot/build\" ]; then gulp prepare-cesium; fi\""
  },
  "browserify": {
    "transform": [
      [
        "babelify",
        {
          "presets": [
            "es2015",
            "react"
          ]
        }
      ],
      "brfs"
    ]
  }
}
<|MERGE_RESOLUTION|>--- conflicted
+++ resolved
@@ -13,18 +13,13 @@
     "html2canvas": "0.5.0-alpha2",
     "javascript-natural-sort": "^0.7.1",
     "leaflet": "0.7.3",
-    "less": "^2.5.0",
-    "less-plugin-npm-import": "^2.0.0",
     "linkify-it": "^1.2.0",
     "markdown-it": "^4.2.0",
     "mustache": "^2.2.0",
     "proj4": "^2.3.6",
     "resolve": "^1.1.6",
     "sanitize-caja": "^0.1.3",
-<<<<<<< HEAD
-=======
     "simple-statistics": "^1.0.1",
->>>>>>> 65543887
     "terriajs-cesium": "1.15.6",
     "togeojson": "^0.9.0",
     "urijs": "^1.16.0",
@@ -54,15 +49,12 @@
     "gulp-watch": "^4.2.4",
     "jasmine-core": "^2.4.1",
     "jsdoc": "^3.3.3",
-<<<<<<< HEAD
     "kss": "^2.1.1",
     "react": "^0.14.3",
-=======
     "jshint": "2.8.x",
     "karma": "^0.13.15",
     "karma-jasmine": "^0.3.6",
     "karma-sauce-launcher": "^0.3.0",
->>>>>>> 65543887
     "sinon": "^1.17.2",
     "vinyl-buffer": "^1.0.0",
     "vinyl-source-stream": "^1.1.0",
