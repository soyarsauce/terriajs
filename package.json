{
  "name": "terriajs",
  "version": "2.3.0",
  "description": "Geospatial data visualization platform.",
  "license": "Apache-2.0",
  "repository": {
    "type": "git",
    "url": "http://github.com/TerriaJS/terriajs"
  },
  "dependencies": {
    "babel-core": "^6.7.4",
    "babel-loader": "^6.2.4",
    "babel-preset-es2015": "^6.6.0",
    "babel-preset-react": "^6.5.0",
    "class-list": "^0.1.1",
<<<<<<< HEAD
    "classnames": "^2.2.3",
    "css-loader": "^0.23.1",
=======
    "dateformat": "^1.0.12",
>>>>>>> 798127e4
    "d3": "^3.5.14",
    "dompurify": "^0.7.3",
    "gulp": "^3.9.1",
    "hammerjs": "^2.0.6",
    "html-to-react": "git://github.com/TerriaJS/html-to-react.git#terriajs",
    "html2canvas": "0.5.0-alpha2",
    "imports-loader": "^0.6.5",
    "javascript-natural-sort": "^0.7.1",
    "json-loader": "^0.5.4",
    "jsx-control-statements": "3.1.1",
    "leaflet": "0.7.7",
    "linkify-it": "^1.2.0",
    "markdown-it": "^6.0.1",
    "mustache": "^2.2.1",
    "proj4": "^2.3.14",
    "raw-loader": "^0.5.1",
    "react": "0.14.8",
    "react-addons-pure-render-mixin": "0.14.8",
    "resolve": "^1.1.7",
    "simple-statistics": "^1.0.1",
    "style-loader": "^0.13.1",
    "superagent": "~1.7.0",
    "terriajs-cesium": "1.19.3",
    "togeojson": "^0.13.0",
    "urijs": "^1.17.1",
    "urthecast": "^1.0.0",
    "webpack": "^1.12.14"
  },
  "devDependencies": {
    "babel-eslint": "^6.0.2",
    "eslint": "^2.7.0",
    "eslint-plugin-jsx-control-statements": "git+https://github.com/AlexGilleran/eslint-plugin-jsx-control-statements.git",
    "eslint-plugin-react": "^4.3.0",
    "extract-text-webpack-plugin": "^1.0.1",
    "file-loader": "^0.8.5",
    "generate-terriajs-schema": "^1.2.1",
    "glob-all": "^3.0.1",
    "gulp-ruby-sass": "^2.0.5",
    "gulp-util": "^3.0.7",
    "jasmine-core": "^2.4.1",
    "jsdoc": "^3.4.0",
    "karma": "^0.13.22",
    "karma-browserstack-launcher": "^0.1.10",
    "karma-chrome-launcher": "^0.2.3",
    "karma-detect-browsers": "^2.0.2",
    "karma-firefox-launcher": "^0.1.7",
    "karma-ie-launcher": "^0.2.0",
    "karma-jasmine": "^0.3.8",
    "karma-opera-launcher": "^0.3.0",
    "karma-safari-launcher": "^0.1.1",
    "karma-sauce-launcher": "^0.3.1",
    "karma-spec-reporter": "^0.0.25",
    "kss": "^2.1.1",
    "node-notifier": "^4.5.0",
    "node-sass": "^3.4.2",
    "react-addons-test-utils": "0.14.7",
    "react-shallow-testutils": "^1.0.0",
    "sass-loader": "^3.2.0",
    "string-replace-webpack-plugin": "0.0.3",
    "terriajs-jasmine-ajax": "^3.2.1",
    "terriajs-server": "^1.4.1",
    "url-loader": "^0.5.7",
    "worker-loader": "^0.7.0"
  },
  "scripts": {
    "prepublish": "gulp post-npm-install",
    "postpublish": "bash -c \"git tag -a ${npm_package_version} -m \"${npm_package_version}\" && git push origin ${npm_package_version}\"",
    "postinstall": "gulp post-npm-install",
    "make-schema": "gulp make-schema",
    "start": "bash ./node_modules/terriajs-server/run_server.sh --port 3002",
    "stop": "bash ./node_modules/terriajs-server/stop_server.sh",
    "hot": "webpack-dev-server --inline --config buildprocess/webpack.config.js --hot"
  }
}<|MERGE_RESOLUTION|>--- conflicted
+++ resolved
@@ -13,12 +13,8 @@
     "babel-preset-es2015": "^6.6.0",
     "babel-preset-react": "^6.5.0",
     "class-list": "^0.1.1",
-<<<<<<< HEAD
     "classnames": "^2.2.3",
-    "css-loader": "^0.23.1",
-=======
     "dateformat": "^1.0.12",
->>>>>>> 798127e4
     "d3": "^3.5.14",
     "dompurify": "^0.7.3",
     "gulp": "^3.9.1",
@@ -49,6 +45,7 @@
   },
   "devDependencies": {
     "babel-eslint": "^6.0.2",
+    "css-loader": "^0.23.1",
     "eslint": "^2.7.0",
     "eslint-plugin-jsx-control-statements": "git+https://github.com/AlexGilleran/eslint-plugin-jsx-control-statements.git",
     "eslint-plugin-react": "^4.3.0",
