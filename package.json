--- conflicted
+++ resolved
@@ -22,10 +22,7 @@
     "proj4": "^2.3.6",
     "resolve": "^1.1.6",
     "sanitize-caja": "^0.1.3",
-<<<<<<< HEAD
-=======
     "simple-statistics": "^1.0.1",
->>>>>>> a1dffc2f
     "terriajs-cesium": "1.15.3",
     "togeojson": "^0.9.0",
     "urijs": "^1.16.0",
