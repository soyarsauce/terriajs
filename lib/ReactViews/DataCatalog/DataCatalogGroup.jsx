--- conflicted
+++ resolved
@@ -3,13 +3,6 @@
 import DataCatalogMember from './DataCatalogMember';
 import CatalogGroup from './CatalogGroup';
 import ObserveModelMixin from '../ObserveModelMixin';
-<<<<<<< HEAD
-import React from 'react';
-import classNames from 'classnames';
-import Icon from "../Icon.jsx";
-
-=======
->>>>>>> 1a16183f
 
 const DataCatalogGroup = React.createClass({
     mixins: [ObserveModelMixin],
@@ -70,17 +63,6 @@
         const group = this.props.group;
 
         return (
-<<<<<<< HEAD
-            <li>
-                <button type='button' className={classNames('btn', 'btn-transparent', 'btn--catalog')} onClick={this.clickGroup}>
-
-                    {this.isOpen() ? <Icon glyph={Icon.GLYPHS.folder}/> : <Icon glyph={Icon.GLYPHS.folderOpen}/>}
-                    {group.name}
-                    {this.isOpen() ? <Icon glyph={Icon.GLYPHS.opened}/> : <Icon glyph={Icon.GLYPHS.closed}/>}
-                </button>
-                {contents}
-            </li>
-=======
             <CatalogGroup
                 text={group.name}
                 topLevel={this.isTopLevel()}
@@ -98,7 +80,6 @@
                     />
                 </For>
             </CatalogGroup>
->>>>>>> 1a16183f
         );
     }
 });
