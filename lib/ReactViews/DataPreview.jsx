'use strict';

import DataPreviewMap from './DataPreviewMap.jsx';
import defined from 'terriajs-cesium/Source/Core/defined';
import markdownToHtml from 'terriajs/lib/Core/markdownToHtml';
import ObserveModelMixin from './ObserveModelMixin';
import React from 'react';

// Data preview section, for the preview map see DataPreviewMap
const DataPreview = React.createClass({
    mixins: [ObserveModelMixin],

    propTypes: {
        terria: React.PropTypes.object.isRequired,
        previewedCatalogItem: React.PropTypes.object
    },

    toggleOnMap() {
        this.props.previewViewModel.previewedLayer.toggleEnabled();
    },

    renderMarkup(content) {
        return {
            __html: markdownToHtml(content)
        };
    },

    render() {
        const previewed = this.props.previewedCatalogItem;
        return (
            <div className='data-preview__inner'>
                <DataPreviewMap terria={this.props.terria} previewedCatalogItem={this.props.previewedCatalogItem}/>
                {this.renderActions(previewed)}
            </div>
        );
    },

    renderActions(previewed) {
        if (previewed && defined(previewed.type)) {
            return (
                <div>
                    <button onClick={this.toggleOnMap}
<<<<<<< HEAD
                            className="btn btn-preview-toggle clearfix"
                            title={previewed.isEnabled ? 'remove from map' : 'add to map'}>
                        {previewed.isEnabled ? 'Remove from map' : 'Add to map'}
                    </button>
                    <div className="clearfix">
                        <h4>{previewed.name}</h4>
                    </div>
                    <div className="clearfix data-info">
=======
                            className={'btn toggle-enable'}
                            title ={previewed.isEnabled ? 'remove from map' : 'add to map'}>{previewed.isEnabled ? 'Remove from map' : 'Add to map'}</button>
                    <h4>{previewed.name}</h4>
                    <div className="data-info url">
>>>>>>> d67cb71f
                        <h5>Description</h5>
                        <p dangerouslySetInnerHTML={this.renderMarkup(previewed.description)}></p>
                        <h5>Licence</h5>
                        <h5>Data Custodian</h5>
                        <p dangerouslySetInnerHTML={this.renderMarkup(previewed.dataCustodian)}></p>
                        <h5>Web Map Service (WMS) URL </h5>
                        <p dangerouslySetInnerHTML={this.renderMarkup(previewed.url)}></p>
                    </div>
                </div>);
        }
    }
});

module.exports = DataPreview;<|MERGE_RESOLUTION|>--- conflicted
+++ resolved
@@ -16,7 +16,7 @@
     },
 
     toggleOnMap() {
-        this.props.previewViewModel.previewedLayer.toggleEnabled();
+        this.props.previewedCatalogItem.toggleEnabled();
     },
 
     renderMarkup(content) {
@@ -40,21 +40,12 @@
             return (
                 <div>
                     <button onClick={this.toggleOnMap}
-<<<<<<< HEAD
-                            className="btn btn-preview-toggle clearfix"
+                            className="btn toggle-enable"
                             title={previewed.isEnabled ? 'remove from map' : 'add to map'}>
                         {previewed.isEnabled ? 'Remove from map' : 'Add to map'}
                     </button>
-                    <div className="clearfix">
-                        <h4>{previewed.name}</h4>
-                    </div>
-                    <div className="clearfix data-info">
-=======
-                            className={'btn toggle-enable'}
-                            title ={previewed.isEnabled ? 'remove from map' : 'add to map'}>{previewed.isEnabled ? 'Remove from map' : 'Add to map'}</button>
                     <h4>{previewed.name}</h4>
                     <div className="data-info url">
->>>>>>> d67cb71f
                         <h5>Description</h5>
                         <p dangerouslySetInnerHTML={this.renderMarkup(previewed.description)}></p>
                         <h5>Licence</h5>
