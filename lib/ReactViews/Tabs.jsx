'use strict';

import DataCatalogTab from './DataCatalogTab.jsx';
import MyDataTab from './MyDataTab.jsx';
import ObserveModelMixin from './ObserveModelMixin';
import React from 'react';
import WelcomeTab from './WelcomeTab.jsx';

function getName(str1, str2) {
    return str1.concat(str2);
}

const Tabs = React.createClass({
    mixins: [ObserveModelMixin],

    propTypes: {
        terria: React.PropTypes.object.isRequired,
<<<<<<< HEAD
        viewState: React.PropTypes.object.isRequired
    },

    getInitialState() {
        // This can be passed in as prop
        return {
            tabs: this.props.tabs || [
                {
                    title: 'welcome',
                    panel: <WelcomeTab terria={this.props.terria}/>
                },
                {
                    title: 'data-catalog',
                    panel: <DataCatalogTab terria={this.props.terria}
                                           viewState={this.props.viewState}
                    />
                },
                {
                    title: 'my-data',
                    panel: <MyDataTab terria={this.props.terria}/>
                }
            ]
        };
=======
        activeTabID: React.PropTypes.number,
        catalogSearchText: React.PropTypes.string,
        previewedCatalogItem: React.PropTypes.object,
        myDataPreviewedCatalogItem: React.PropTypes.object,
        onCatalogSearchTextChanged: React.PropTypes.func,
        onActiveTabChanged: React.PropTypes.func,
        onPreviewedCatalogItemChanged: React.PropTypes.func,
        isDraggingDroppingFile: React.PropTypes.bool,
        onFinishDroppingFile: React.PropTypes.func
    },

    getTabs() {
      // This can be passed in as prop
        return [
            {
                title: 'welcome',
                panel: <WelcomeTab terria={this.props.terria} />
            },
            {
                title: 'data-catalog',
                panel: <DataCatalogTab terria={this.props.terria}
                                       searchText={this.props.catalogSearchText}
                                       previewedCatalogItem={this.props.previewedCatalogItem}
                                       onSearchTextChanged={this.props.onCatalogSearchTextChanged}
                                       onPreviewedCatalogItemChanged={this.props.onPreviewedCatalogItemChanged}
                        />
            },
            {
                title: 'my-data',
                panel: <MyDataTab terria={this.props.terria}
                                  onPreviewedCatalogItemChanged ={this.props.onPreviewedCatalogItemChanged}
                                  myDataPreviewedCatalogItem={this.props.myDataPreviewedCatalogItem}
                                  isDraggingDroppingFile ={this.props.isDraggingDroppingFile}
                                  onFinishDroppingFile={this.props.onFinishDroppingFile}
                       />
            }
        ];
>>>>>>> d67cb71f
    },

    activateTab(i) {
        this.props.viewState.modalTabIndex = i;
    },

    renderTabs() {
<<<<<<< HEAD
        return (this.state.tabs.map((item, i) =>
            <li key={i}
                className={getName('tablist__', item.title)}
                id={getName('tablist__', item.title)}
                role="tab"
                aria-controls={getName('panel__', item.title)}
                aria-selected={this.props.viewState.modalTabIndex === i}>
                <button onClick={this.activateTab.bind(this, i)}
                        className='btn btn-tab'>{item.title.replace(/-/g, ' ')}</button>
            </li>
        ));
    },

    renderPanels() {
        return this.state.tabs.map((item, i) => (
            <section
                key={item.title}
                aria-hidden={this.props.viewState.modalTabIndex !== i}
                id={getName('panel__', item.title)}
                className={getName('tab-panel panel__', item.title)}
                aria-labelledby={getName('tablist__', item.title)}
                role='tabpanel' tabIndex='0'>
                <h3 className="hide">{item.title.replace(/-/g, ' ')}</h3>
                {item.panel}
            </section>
        ));
=======
        const that = this;
        return (that.getTabs().map((item, i) =>
                  <li key={i}
                    className={getName('tablist--', item.title) + ' ' + (that.props.activeTabID === i ? 'is-active' : '') }
                    id={getName('tablist--', item.title)}
                    role="tab"
                    aria-controls={getName('panel--', item.title)}
                    aria-selected={that.props.activeTabID === i}>
                  <button onClick={that.activateTab.bind(that, i)}
                    className='btn btn--tab'>{item.title.replace(/-/g, ' ')}</button>
                    </li>
                    ));
    },

    renderPanels() {
        const that = this;
        return (that.getTabs().map((item, i) => <section
                    key={i}
                    aria-hidden={that.props.activeTabID !== i}
                    id={getName('panel--', item.title)}
                    className={getName('tab-panel panel--', item.title) + ' ' + (that.props.activeTabID === i ? 'is-active' : '')}
                    aria-labelledby={getName('tablist--', item.title)}
                    role='tabpanel'
                    tabIndex='0'>
                  <h3 className="hide">{item.title.replace(/-/g, ' ')}</h3>{item.panel}</section>));
>>>>>>> d67cb71f
    },

    render() {
        return (
<<<<<<< HEAD
            <div className="tabs clearfix">
                <ul className="tablist list-reset flex" role="tablist">
                    {this.renderTabs()}
                </ul>
                {this.renderPanels()}
=======
            <div className="tabs">
              <ul className="tablist" role="tablist">
              {this.renderTabs()}
              </ul>
              {this.renderPanels()}
>>>>>>> d67cb71f
            </div>);
    }
});

module.exports = Tabs;<|MERGE_RESOLUTION|>--- conflicted
+++ resolved
@@ -5,6 +5,7 @@
 import ObserveModelMixin from './ObserveModelMixin';
 import React from 'react';
 import WelcomeTab from './WelcomeTab.jsx';
+import classNames from 'classnames';
 
 function getName(str1, str2) {
     return str1.concat(str2);
@@ -15,8 +16,9 @@
 
     propTypes: {
         terria: React.PropTypes.object.isRequired,
-<<<<<<< HEAD
-        viewState: React.PropTypes.object.isRequired
+        viewState: React.PropTypes.object.isRequired,
+        isDraggingDroppingFile: React.PropTypes.bool,
+        onFinishDroppingFile: React.PropTypes.func
     },
 
     getInitialState() {
@@ -35,49 +37,13 @@
                 },
                 {
                     title: 'my-data',
-                    panel: <MyDataTab terria={this.props.terria}/>
+                    panel: <MyDataTab terria={this.props.terria}
+                                      viewState={this.props.viewState}
+                                      isDraggingDroppingFile ={this.props.isDraggingDroppingFile}
+                                      onFinishDroppingFile={this.props.onFinishDroppingFile} />
                 }
             ]
         };
-=======
-        activeTabID: React.PropTypes.number,
-        catalogSearchText: React.PropTypes.string,
-        previewedCatalogItem: React.PropTypes.object,
-        myDataPreviewedCatalogItem: React.PropTypes.object,
-        onCatalogSearchTextChanged: React.PropTypes.func,
-        onActiveTabChanged: React.PropTypes.func,
-        onPreviewedCatalogItemChanged: React.PropTypes.func,
-        isDraggingDroppingFile: React.PropTypes.bool,
-        onFinishDroppingFile: React.PropTypes.func
-    },
-
-    getTabs() {
-      // This can be passed in as prop
-        return [
-            {
-                title: 'welcome',
-                panel: <WelcomeTab terria={this.props.terria} />
-            },
-            {
-                title: 'data-catalog',
-                panel: <DataCatalogTab terria={this.props.terria}
-                                       searchText={this.props.catalogSearchText}
-                                       previewedCatalogItem={this.props.previewedCatalogItem}
-                                       onSearchTextChanged={this.props.onCatalogSearchTextChanged}
-                                       onPreviewedCatalogItemChanged={this.props.onPreviewedCatalogItemChanged}
-                        />
-            },
-            {
-                title: 'my-data',
-                panel: <MyDataTab terria={this.props.terria}
-                                  onPreviewedCatalogItemChanged ={this.props.onPreviewedCatalogItemChanged}
-                                  myDataPreviewedCatalogItem={this.props.myDataPreviewedCatalogItem}
-                                  isDraggingDroppingFile ={this.props.isDraggingDroppingFile}
-                                  onFinishDroppingFile={this.props.onFinishDroppingFile}
-                       />
-            }
-        ];
->>>>>>> d67cb71f
     },
 
     activateTab(i) {
@@ -85,16 +51,15 @@
     },
 
     renderTabs() {
-<<<<<<< HEAD
         return (this.state.tabs.map((item, i) =>
             <li key={i}
-                className={getName('tablist__', item.title)}
-                id={getName('tablist__', item.title)}
+                className={getName('tablist--', item.title)}
+                id={getName('tablist--', item.title)}
                 role="tab"
-                aria-controls={getName('panel__', item.title)}
+                aria-controls={getName('panel--', item.title)}
                 aria-selected={this.props.viewState.modalTabIndex === i}>
                 <button onClick={this.activateTab.bind(this, i)}
-                        className='btn btn-tab'>{item.title.replace(/-/g, ' ')}</button>
+                        className='btn btn--tab'>{item.title.replace(/-/g, ' ')}</button>
             </li>
         ));
     },
@@ -104,58 +69,23 @@
             <section
                 key={item.title}
                 aria-hidden={this.props.viewState.modalTabIndex !== i}
-                id={getName('panel__', item.title)}
-                className={getName('tab-panel panel__', item.title)}
-                aria-labelledby={getName('tablist__', item.title)}
+                id={getName('panel--', item.title)}
+                className={classNames('tab-panel', getName('panel--', item.title), {'is-active': this.props.viewState.modalTabIndex === i})}
+                aria-labelledby={getName('tablist--', item.title)}
                 role='tabpanel' tabIndex='0'>
                 <h3 className="hide">{item.title.replace(/-/g, ' ')}</h3>
                 {item.panel}
             </section>
         ));
-=======
-        const that = this;
-        return (that.getTabs().map((item, i) =>
-                  <li key={i}
-                    className={getName('tablist--', item.title) + ' ' + (that.props.activeTabID === i ? 'is-active' : '') }
-                    id={getName('tablist--', item.title)}
-                    role="tab"
-                    aria-controls={getName('panel--', item.title)}
-                    aria-selected={that.props.activeTabID === i}>
-                  <button onClick={that.activateTab.bind(that, i)}
-                    className='btn btn--tab'>{item.title.replace(/-/g, ' ')}</button>
-                    </li>
-                    ));
-    },
-
-    renderPanels() {
-        const that = this;
-        return (that.getTabs().map((item, i) => <section
-                    key={i}
-                    aria-hidden={that.props.activeTabID !== i}
-                    id={getName('panel--', item.title)}
-                    className={getName('tab-panel panel--', item.title) + ' ' + (that.props.activeTabID === i ? 'is-active' : '')}
-                    aria-labelledby={getName('tablist--', item.title)}
-                    role='tabpanel'
-                    tabIndex='0'>
-                  <h3 className="hide">{item.title.replace(/-/g, ' ')}</h3>{item.panel}</section>));
->>>>>>> d67cb71f
     },
 
     render() {
         return (
-<<<<<<< HEAD
-            <div className="tabs clearfix">
-                <ul className="tablist list-reset flex" role="tablist">
+            <div className="tabs">
+                <ul className="tablist" role="tablist">
                     {this.renderTabs()}
                 </ul>
                 {this.renderPanels()}
-=======
-            <div className="tabs">
-              <ul className="tablist" role="tablist">
-              {this.renderTabs()}
-              </ul>
-              {this.renderPanels()}
->>>>>>> d67cb71f
             </div>);
     }
 });
