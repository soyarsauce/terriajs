--- conflicted
+++ resolved
@@ -65,11 +65,6 @@
 
 .btn--close-feature{
   composes: btn;
-<<<<<<< HEAD
-=======
-  composes: btn--close from '../../Sass/common/_buttons.scss';
-
->>>>>>> 1a16183f
   &:hover,
   &:focus {
     color: $color-primary;
