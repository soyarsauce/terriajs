--- conflicted
+++ resolved
@@ -88,10 +88,7 @@
 .is-loading {
   color: $text-light-dimmed;
   button {
-<<<<<<< HEAD
-=======
     cursor: not-allowed;
->>>>>>> 2bd92138
     svg{
       fill: $text-light-dimmed;
     }
