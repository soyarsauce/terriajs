--- conflicted
+++ resolved
@@ -469,18 +469,11 @@
             attributionControl: false
         }).setView([-28.5, 135], 5);
 
-<<<<<<< HEAD
-=======
         map.attributionControl = L.control.attribution({
             position: 'bottomleft'
         });
         map.addControl(map.attributionControl);
 
-        this.map = map;
-        map.clock =  this.terria.clock;
-        map.dataSources =  this.terria.dataSources;
-
->>>>>>> e0efc269
         map.screenSpaceEventHandler = {
             setInputAction : function() {},
             remoteInputAction : function() {}
@@ -519,9 +512,6 @@
 
         ticker();
 
-<<<<<<< HEAD
-=======
-        this.createLeafletTimeline(map.clock);
         var d = this._getDisclaimer();
         if (d) {
             this.map.attributionControl.setPrefix('<span class="leaflet-disclaimer">' +
@@ -537,10 +527,6 @@
                 );
         }
 
-        Clock.clone(previousClock, map.clock);
-        map.timeline.zoomTo(map.clock.startTime, map.clock.stopTime);
-
->>>>>>> e0efc269
         map.on("boxzoomend", function(e) {
             console.log(e.boxZoomBounds);
         });
@@ -646,8 +632,6 @@
     return true;
 }
 
-<<<<<<< HEAD
-=======
 AusGlobeViewer.prototype._getDisclaimer = function() {
     var d = this.terria.configParameters.disclaimer;
     if (d) {
@@ -656,114 +640,6 @@
         return null;
     }
 };
-
-//------------------------------------
-// Timeline display on selection
-//------------------------------------
-
-AusGlobeViewer.prototype.createLeafletTimeline = function(clock) {
-
-    var viewerContainer = document.getElementById('cesiumContainer');
-
-    var clockViewModel = new ClockViewModel(clock);
-
-    var animationContainer = document.createElement('div');
-    animationContainer.className = 'cesium-viewer-animationContainer';
-    animationContainer.style.bottom = '15px';
-    viewerContainer.appendChild(animationContainer);
-    this.map.animation = new Animation(animationContainer, new AnimationViewModel(clockViewModel));
-
-    var timelineContainer = document.createElement('div');
-    timelineContainer.className = 'cesium-viewer-timelineContainer';
-    timelineContainer.style.right = '0px';
-    timelineContainer.style.bottom = '15px';
-    viewerContainer.appendChild(timelineContainer);
-    var timeline = new Timeline(timelineContainer, clock);
-    timeline.zoomTo(clock.startTime, clock.stopTime);
-    this.map.timeline = timeline;
-
-    var that = this;
-    timeline.scrubFunction = function(e) {
-        if (that.map.dragging.enabled()) {
-            that.map.dragging.disable();
-            that.map.on('mouseup', function(e) {
-                that.map.dragging.enable();
-            });
-        }
-        var clock = e.clock;
-        clock.currentTime = e.timeJulian;
-        clock.shouldAnimate = false;
-    };
-    timeline.addEventListener('settime', timeline.scrubFunction, false);
-};
-
-AusGlobeViewer.prototype.removeLeafletTimeline = function() {
-    var viewerContainer = document.getElementById('cesiumContainer');
-
-    if (defined(this.map.animation)) {
-        viewerContainer.removeChild(this.map.animation.container);
-        this.map.animation = this.map.animation.destroy();
-    }
-
-    if (defined(this.map.timeline)) {
-        this.map.timeline.removeEventListener('settime', this.map.timeline.scrubFunction, false);
-        viewerContainer.removeChild(this.map.timeline.container);
-        this.map.timeline = this.map.timeline.destroy();
-    }
-};
-
-function showTimeline(viewer) {
-    viewer.animation._container.style.visibility = 'visible';
-    viewer.timeline.container.style.visibility = 'visible';
-
-    if (defined(viewer.forceResize)) {
-        viewer.forceResize();
-    }
-}
-
-function hideTimeline(viewer) {
-    viewer.animation._container.style.visibility = 'hidden';
-    viewer.timeline.container.style.visibility = 'hidden';
-
-    if (defined(viewer.forceResize)) {
-        viewer.forceResize();
-    }
-}
-
-//update the timeline
-AusGlobeViewer.prototype.updateTimeline = function(start, finish, cur, run) {
-    var viewer = this.viewer;
-    var clock = defined(viewer) ? this.viewer.clock : this.map.clock;
-    var timeline = defined(viewer) ? this.viewer.timeline : this.map.timeline;
-
-    if (start === undefined || finish === undefined) {
-        hideTimeline(viewer);
-        clock.clockRange = ClockRange.UNBOUNDED;
-        clock.shouldAnimate = false;
-    }
-    else {
-        showTimeline(viewer);
-        clock.startTime = start;
-        clock.currentTime = (defined(cur)) ? cur : start;
-        clock.stopTime = finish;
-        clock.multiplier = JulianDate.secondsDifference(finish, start) / 60.0;
-        clock.clockRange = ClockRange.LOOP_STOP;
-        clock.shouldAnimate = defined(run) ? run : false;
-        timeline.zoomTo(clock.startTime, clock.stopTime);
-    }
- };
-
- AusGlobeViewer.prototype.getTimelineSettings = function() {
-    var viewer = this.viewer || this.map;
-    if (!defined(viewer) || viewer.animation._container.style.visibility === 'hidden') {
-        return {};
-    }
-
-    var clock = viewer.clock;
-    return {start: clock.startTime, stop: clock.stopTime, cur: clock.currentTime};
- };
-
->>>>>>> e0efc269
 
 // -------------------------------------------
 // Camera management
