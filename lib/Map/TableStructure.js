/*global require*/
'use strict';

var defaultValue = require('terriajs-cesium/Source/Core/defaultValue');
var defined = require('terriajs-cesium/Source/Core/defined');
var defineProperties = require('terriajs-cesium/Source/Core/defineProperties');
var destroyObject = require('terriajs-cesium/Source/Core/destroyObject');
var DeveloperError = require('terriajs-cesium/Source/Core/DeveloperError');
var knockout = require('terriajs-cesium/Source/ThirdParty/knockout');

var csv = require('../ThirdParty/csv');
var DisplayVariablesConcept = require('../Map/DisplayVariablesConcept');
var inherit = require('../Core/inherit');
var TableColumn = require('./TableColumn');
var VarType = require('../Map/VarType');

var defaultDisplayVariableTypes = [VarType.ENUM, VarType.SCALAR, VarType.ALT];

/**
 * TableStructure provides an abstraction of a data table, ie. a structure with rows and columns.
 * Its primary responsibility is to load and parse the data, from csvs or other.
 * It stores each column as a TableColumn, and saves the rows too if conversion to rows is requested.
 * Columns are also sorted by type for easier access.
 *
 * @alias TableStructure
 * @constructor
 * @extends {DisplayVariablesConcept}
 * @param {String} [name] Name to use in the NowViewing tab, defaults to 'Display Variable'.
 * @param {Object} [options] Options:
 * @param {Array} [options.displayVariableTypes] Which variable types to show in the NowViewing tab. Defaults to ENUM, SCALAR, and ALT (not LAT, LON or TIME).
 * @param {VarType[]} [options.unallowedTypes] An array of types which should not be guessed. If not present, all types are allowed. Cannot include VarType.SCALAR.
 * @param {Number} [options.displayDuration] Passed on to TableColumn, unless overridden by options.columnOptions.
 * @param {String[]} [options.replaceWithNullValues] Passed on to TableColumn, unless overridden by options.columnOptions.
 * @param {String[]} [options.replaceWithZeroValues] Passed on to TableColumn, unless overridden by options.columnOptions.
 * @param {Object} [options.columnOptions] An object with keys identifying columns (column names or indices),
 *                 and per-column properties displayDuration, replaceWithNullValues, replaceWithZeroValues, name, and type.
 *                 Converts strings, which are case-insensitive keys of VarType, to their VarType integer.
 * @param {Function} [options.getColorCallback] Passed to DisplayVariableConcept.
 * @param {Entity} [options.sourceFeature] The feature to which this table applies, if any; not used internally by TableStructure or TableColumn.
 */
var TableStructure = function(name, options) {
    options = defaultValue(options, defaultValue.EMPTY_OBJECT);
    DisplayVariablesConcept.call(this, name, options.getColorCallback);

    this.displayVariableTypes = defaultValue(options.displayVariableTypes, defaultDisplayVariableTypes);
    this.unallowedTypes = options.unallowedTypes;
    this.displayDuration = options.displayDuration;
    this.replaceWithNullValues = options.replaceWithNullValues;
    this.replaceWithZeroValues = options.replaceWithZeroValues;
    this.columnOptions = options.columnOptions;
    this.sourceFeature = options.sourceFeature;

    /**
     * Gets or sets the active time column for this structure,
     * @memberOf TableStructure.prototype
     * @type {TableColumn}
     */
    this.activeTimeColumn = undefined;

    knockout.track(this, ['sourceFeature']);  // This is shown on the NowViewing panel.

    /**
     * Gets the columnsByType for this structure,
     * an object whose keys are VarTypes, and whose values are arrays of TableColumn with matching type.
     * Only existing types are present (eg. columnsByType[VarType.ALT] may be undefined).
     * @memberOf TableStructure.prototype
     * @type {Object}
     */
    knockout.defineProperty(this, 'columnsByType', {
        get: function() {
            return getColumnsByType(this.items);
        }
    });
};
inherit(DisplayVariablesConcept, TableStructure);

defineProperties(TableStructure.prototype, {
    /**
     * Gets or sets the columns for this structure.
     * @memberOf TableStructure.prototype
     * @type {TableColumn[]}
     */
    columns: {
        get: function() {
            return this.items;
        },
        set: function(value) {
            if (areColumnsEqualLength(value)) {
                this.items = value;
            } else {
                var msg = 'Badly formed data table - columns have different lengths.';
                throw new DeveloperError(msg);
            }
        }
    },

    /**
     * Gets a flag which states whether this data has latitude and longitude data.
     * @type {Boolean}
     */
    hasLatitudeAndLongitude: {
        get: function() {
            var longitudeColumn = this.columnsByType[VarType.LON][0];
            var latitudeColumn = this.columnsByType[VarType.LAT][0];
            return (defined(longitudeColumn) && defined(latitudeColumn));
        }
    }
});

function getVarTypeFromString(typeString) {
    if (!defined(typeString)) {
        return;
    }
    var typeNumber = parseInt(typeString, 10);
    if (typeNumber === typeNumber) {  // parseInt returns NaN for non-numeric strings, and NaN !== NaN.
        return typeNumber;
    }
    for (var varTypeName in VarType) {
        if (typeString.toLowerCase() === varTypeName.toLowerCase()) {
            return VarType[varTypeName];
        }
    }
}

/**
* Create a TableStructure from a JSON object, eg. [['x', 'y'], [1, 5], [3, 8], [4, -3]].
*
* @param {Object} json Table data as an object (in json format).
* @param {TableStructure} [result] A pre-existing TableStructure object; if not present, creates a new one.
*/
TableStructure.fromJson = function(json, result) {
    if (!defined(json) || json.length === 0 || json[0].length === 0) {
        return;
    }
    if (!defined(result)) {
        result = new TableStructure();
    }
    // build up the columns (=== items) and then replace them all in one go, so that knockout's tracking doesn't see every change
    var columns = [];
    var columnNames = json[0];
    var rowNumber, name, values;
    for (var columnNumber = 0; columnNumber < columnNames.length; columnNumber++) {
        name = isString(columnNames[columnNumber]) ? columnNames[columnNumber].trim() : '_Column' + String(columnNumber);
        values = [];
        for (rowNumber = 1; rowNumber < json.length; rowNumber++) {
            values.push(json[rowNumber][columnNumber]);
        }
        var columnOptions = defaultValue.EMPTY_OBJECT;
        if (defined(result.columnOptions)) {
            columnOptions = defaultValue(result.columnOptions[name], defaultValue(result.columnOptions[columnNumber], defaultValue.EMPTY_OBJECT));
        }
        var niceName = defaultValue(columnOptions.name, name);
        var type = getVarTypeFromString(columnOptions.type);
        var format = defaultValue(columnOptions.format, format);
        var displayDuration = defaultValue(columnOptions.displayDuration, result.displayDuration);
        var replaceWithNullValues = defaultValue(columnOptions.replaceWithNullValues, result.replaceWithNullValues);
        var replaceWithZeroValues = defaultValue(columnOptions.replaceWithZeroValues, result.replaceWithZeroValues);
        columns.push(new TableColumn(niceName, values, {
            tableStructure: result,
            displayVariableTypes: result.displayVariableTypes,
            unallowedTypes: result.unallowedTypes,
            displayDuration: displayDuration,
            replaceWithNullValues: replaceWithNullValues,
            replaceWithZeroValues: replaceWithZeroValues,
            id: name,
            type: type,
            format: format
        }));
    }
    result.items = columns;
    return result;
};

/**
* Create a TableStructure from a string in csv format.
* Understands \r\n, \r and \n as newlines.
*
* @param {String} csvString String in csv format.
* @param {TableStructure} [result] A pre-existing TableStructure object; if not present, creates a new one.
*/
TableStructure.fromCsv = function(csvString, result) {

    // Originally from jquery-csv plugin. Modified to avoid stripping leading zeros.
    function castToScalar(value, state) {
        if (state.rowNum === 1) {
            // Don't cast column names
            return value;
        }
<<<<<<< HEAD
        if (hasDot.test(value)) {
          return parseFloat(value);
        }
        var integer = parseInt(value, 10);
        if (isNaN(integer)) {
            return null;
=======
        else {
            var hasDot = /\./;
            var leadingZero = /^0[0-9]/;
            var numberWithThousands = /^[1-9]\d?\d?(,\d\d\d)+(\.\d+)?$/;
            if (numberWithThousands.test(value)) {
                value = value.replace(/,/g, '');
            }
            if (isNaN(value)) {
                return value;
            }
            if (leadingZero.test(value)) {
                return value;
            }
            if (hasDot.test(value)) {
              return parseFloat(value);
            }
            var integer = parseInt(value);
            if (isNaN(integer)) {
                return null;
            }
            return integer;
>>>>>>> 56dca193
        }
    }

    //normalize line breaks
    csvString = csvString.replace(/\r\n|\r|\n/g, '\r\n');
    // Handle CSVs missing a final linefeed
    if (csvString[csvString.length - 1] !== '\n') {
        csvString += '\r\n';
    }
    var json = csv.toArrays(csvString, {
        onParseValue: castToScalar
    });
    // Remove extra blank lines at the end.
    var n = 0;
    for (var i = json.length - 1; i >= 0; i--) {
        if (json[i].length === 1 && json[i][0] === null) {
            n += 1;
        }
    }
    json.splice(json.length - n, n);
    return TableStructure.fromJson(json, result);
};

/**
* Load a JSON object into an existing TableStructure.
*
* @param {Object} json Table data as an object (in json format).
*/
TableStructure.prototype.loadFromJson = function(json) {
    return TableStructure.fromJson(json, this);
};

/**
* Load a string in csv format into an existing TableStructure.
*
* @param {String} csvString String in csv format.
*/
TableStructure.prototype.loadFromCsv = function(csvString) {
    return TableStructure.fromCsv(csvString, this);
};

/**
* Return data as an array of columns, eg. [ ['x', 1, 2, 3], ['y', 10, 20, 5] ].
* @returns {Object} An array of column arrays, each beginning with the column name.
*/
TableStructure.prototype.toArrayOfColumns = function() {
    var result = [];
    var column;
    for (var i = 0; i < this.columns.length; i++) {
        column = this.columns[i];
        result.push(column.toArrayWithName());
    }
    return result;
};

/**
* Return data as an array of rows of formatted data, eg. [ ['x', 'y'], ['1', '12,345'], ['2.1', '20'] ].
* @returns {Object} An array of rows of formatted data, the first of which is the column names.
*/
TableStructure.prototype.toArrayOfRows = function() {
    if (this.columns.length < 1) {
        return;
    }
    var that = this;
    var rows = that.columns[0].values.map(function(value0, rowIndex) {
        return that.columns.map(function(column) {
            return column._formattedValues[rowIndex];
        });
    });
    rows.unshift(that.getColumnNames());
    return rows;
};

/**
* Return data as a string in csv format, with newlines represented by \n.
* @returns {String} csv formatted version of the data.
*/
TableStructure.prototype.toCsvString = function() {
    var table = this.getJsonTable();
    //Serialize the arrays
    var joinedRows = table.map(function(arr) {
        return arr.join(',');
    });
    var tableText = joinedRows.join('\n');
    return tableText;
};

/**
* Return data as an array of rows of objects, eg. [{'x': 1, 'y': 10}, {'x': 2, 'y': 20}, ...].
* Note this won't work if a column name is a javascript reserved word.
*
* @returns {Object[]} Array of objects containing a property for each column of the row.
*/
TableStructure.prototype.toRowObjects = function() {
    var asRows = this.toArrayOfRows();
    var columnNames = asRows[0];
    var result = [];
    for (var i = 1; i < asRows.length; i++) {
        var rowObject = {};
        for (var j = 0; j < columnNames.length; j++) {
            rowObject[columnNames[j]] = asRows[i][j];
        }
        result.push(rowObject);
    }
    return result;
};


function describeRow(tableStructure, rowObject, index, infoFields) {
    var html = '<table class="cesium-infoBox-defaultTable">';
    for (var key in infoFields) {
        if (infoFields.hasOwnProperty(key)) {
            var value = rowObject[key];
            if (defined(value)) {
                // Skip keys starting with double underscore
                if (key.substring(0, 2) === '__') {
                    continue;
                }
                html += '<tr><td>' + infoFields[key] + '</td><td>' + value + '</td></tr>';
            }
        }
    }
    html += '</table>';
    return html;
}

/**
 * Returns data as an array of html for each row.
 * @param  {Array|Object} [featureInfoFields] Either an array of keys from the row objects, or an object that maps keys to names of keys.
 *         If not provided, defaults to using all keys unaltered.
 * @return {String[]} Array of html for each row.
 */
TableStructure.prototype.toRowDescriptions = function(featureInfoFields) {
    var infoFields = defined(featureInfoFields) ? featureInfoFields : this.getColumnNames();
    if (infoFields instanceof Array) {
        // Allow [ "FIELD1", "FIELD2" ] as a shorthand for { "FIELD1": "FIELD1", "FIELD2": "FIELD2" }
        var o = {};
        infoFields.forEach(function(key) {
            o[key] = key;
        });
        infoFields = o;
    }
    var that = this;
    return this.toRowObjects().map(function(rowObject, index) { return describeRow(that, rowObject, index, infoFields); });
};

/**
 * Returns the active columns as an array of arrays of objects with x and y properties, using js dates for x values if available.
 * Useful for plotting the data.
 * Eg. "a,b,c\n1,2,3\n4,5,6" => [[{x: 1, y: 2}, {x: 4, y: 5}], [{x: 1, y: 3}, {x: 4, y: 6}]].
 * @param  {TableColumn} [xColumn] Which column to use for the x values. Defaults to the first column.
 * @param  {TableColumn[]} [yColumns] Which columns to use for the y values. Defaults to all columns excluding xColumn.
 * @return {Array[]} The data as arrays of objects.
 */
TableStructure.prototype.toPointArrays = function(xColumn, yColumns) {
    var result = [];
    if (!defined(xColumn)) {
        xColumn = this.columns[0];
    }
    var xColumnValues = (xColumn.type === VarType.TIME ? xColumn.dates : xColumn.values);
    if (!defined(yColumns)) {
        yColumns = this.columns.filter(column=>(column !== xColumn));
    }
    var getXYFunction = function(j) {
        return (x, index)=>{ return {x: x, y: yColumns[j].values[index]}; };
    };
    for (var j = 0; j < yColumns.length; j++) {
        result.push(xColumnValues.map(getXYFunction(j)));
    }
    return result;
};

/**
* Get the column names.
*
* @returns {String[]} Array of column names.
*/
TableStructure.prototype.getColumnNames = function() {
    var result = [];
    for (var i = 0; i < this.columns.length; i++) {
        result.push(this.columns[i].name);
    }
    return result;
};

/**
* Returns the first column with the given name, or undefined if none match.
*
* @param {String} name The column name.
* @returns {TableColumn} The matching column.
*/
TableStructure.prototype.getColumnWithName = function(name) {
    for (var i = 0; i < this.columns.length; i++) {
        if (this.columns[i].name === name) {
            return this.columns[i];
        }
    }
};

/**
* Returns the first column with the given name or index, or undefined if none match (or null is passed in).
*
* @param {String|Integer|null} nameOrIndex The column name or index.
* @returns {TableColumn} The matching column.
*/
TableStructure.prototype.getColumnWithNameOrIndex = function(nameOrIndex) {
    if (nameOrIndex === null) {
        return undefined;
    }
    if (isInteger(nameOrIndex)) {
        return this.columns[nameOrIndex];
    }
    return this.getColumnWithName(nameOrIndex);
};


/**
 * Destroy the object and release resources. Is this necessary?
 */
TableStructure.prototype.destroy = function() {
    return destroyObject(this);
};

/**
 * Normally a TableStructure is generated from a csvString, using loadFromCsv, or via loadFromJson.
 * However, if its columns are set directly, we should check the columns are all the same length.
 *
 * @param  {Concept[]} columns Array of columns to check.
 * @return {Boolean} True if the columns are all the same length, false otherwise.
 */
function areColumnsEqualLength(columns) {
    if (columns.length <= 1) {
        return true;
    }
    var firstLength = columns[0].values.length;
    var columnsWithTheSameLength = columns.slice(1).filter(function(column) { return column.values.length === firstLength; });
    return columnsWithTheSameLength.length === columns.length - 1;
}

/**
 * Given columns, returns columnsByType, which is an object whose keys are elements of VarType,
 * and whose values are arrays of TableColumn objects of that type.
 * All types are present (eg. structure.columnsByType[VarType.ALT] always exists), possibly [].
 */
function getColumnsByType(columns) {
    var columnsByType = {};
    for (var varType in VarType) {
        if (VarType.hasOwnProperty(varType)) {
            var v = VarType[varType];  // we don't want the keys to be LAT, LON, ..., but 0, 1, ...
            columnsByType[v] = [];
        }
    }
    for (var i = 0; i < columns.length; i++) {
        var column = columns[i];
        columnsByType[column.type].push(column);
    }
    return columnsByType;
}

function isInteger(value) {
    return (!isNaN(value)) && (parseInt(Number(value), 10) === +value) && (!isNaN(parseInt(value, 10)));
}

function isString(param) {
    return (typeof param === 'string' || param instanceof String);
}

module.exports = TableStructure;<|MERGE_RESOLUTION|>--- conflicted
+++ resolved
@@ -186,14 +186,6 @@
             // Don't cast column names
             return value;
         }
-<<<<<<< HEAD
-        if (hasDot.test(value)) {
-          return parseFloat(value);
-        }
-        var integer = parseInt(value, 10);
-        if (isNaN(integer)) {
-            return null;
-=======
         else {
             var hasDot = /\./;
             var leadingZero = /^0[0-9]/;
@@ -215,7 +207,6 @@
                 return null;
             }
             return integer;
->>>>>>> 56dca193
         }
     }
 
