/*global require*/
"use strict";

var defaultValue = require('terriajs-cesium/Source/Core/defaultValue');
var defineProperties = require('terriajs-cesium/Source/Core/defineProperties');
var defined = require('terriajs-cesium/Source/Core/defined');

/**
 * Legend object for generating and displaying a legend.
 * Constructor: new Legend(props), where props is an object containing many properties.
 * Other than the "items" property, it is preferable to leave other properties to their defaults
 * for style consistency.
 */

var Legend = function(props) {
    props = defaultValue(props, {});

    this.title = props.title;

    /**
     * Gets or sets the list of items, ordered from bottom to top, with properties:
     * * `color`: CSS color description,
     * * `title`: label placed level with middle of box
     * * `titleAbove`: label placed level with top of box
     * * `titleBelow`: label placed level with bottom of box
     * * `image`: instantiated Image element that will be drawn instead of a box
     * @type {Object[]}
     */
    this.items = defaultValue(props.items, []);

    /**
     * Gets or sets a color map used to draw a smooth gradient instead of discrete color boxes.
     * @type {ColorMap}
     */
    this.gradientColorMap = props.gradientColorMap;

    /**
     * Gets or sets the maximum height of the whole color bar, unless very many items.
     * @type {Number}
     * @default 130
     */
    this.barHeightMax = defaultValue(props.barHeightMax, 130);

    /**
     * Gets or sets the minimum height of the whole color bar.
     * @type {Number}
     * @default 30
     */
    this.barHeightMin = defaultValue(props.barHeightMax, 30);

    /**
     * Gets or sets the width of each color box (and hence, the color bar)
     * @type {Number}
     * @default 30
     */
    this.itemWidth = defaultValue(props.itemWidth, 30);

    /** 
     * Gets or sets the asbolute minimum height of each color box, overruling barHeightMax.
     * @type {Number}
     * @default 12
     */
    this.itemHeightMin = defaultValue(props.itemHeightMin, 12);

    /**
     * Gets or sets the forced height of each color box. Better to leave unset.
     * @type {Number}
     * @default the smaller of `props.barHeightMax / props.items.length` and 30.
     */
    this.itemHeight = props.itemHeight;

    /**
     * Gets or setes the gap between each pair of color boxes.
     * @type {Number}
     * @default 0
     */
    this.itemSpacing = defaultValue(props.itemSpacing, 0);

    /**
     * Gets or sets the spacing to the left of the color bar.
     * @type {Number}
     * @default 15
     */
    this.barLeft = defaultValue(props.barLeft, 15);

    /**
     * Gets or sets the spacing above the color bar.
     * @type {Number}
     * @default 22
     */
    this.barTop = defaultValue(props.barTop, 22);

    /**
     * Gets or sets the forced total width of the legend.
     * @type {Number}
     * @default 210 or 300, depending on width of items
     */
    this.width = props.width;

    /**
     * Gets or sets the CSS font family string used for the main variable title.
     * @type {String}
     * @default 'Roboto, sans-serif'
     */
    this.variableNameFontFamily = defaultValue(props.variableNameFontFamily, 'Roboto, sans-serif');

    /**
     * Gets or sets the CSS font size string used for the main variable title.
     * @type {String}
     * @default '15px'
     */
    this.variableNameFontSize = defaultValue(props.variableNameFontSize, '15px');

    /**
     * Gets or sets the CSS color string for the main variable title.
     * @type {String}
     * @default  '#2F353C'
     */
    this.variableNameColor = defaultValue(props.variableNameColor, '#2F353C');

    /**
     * Gets or sets the horizontal offset of variable title.
     * @type {Number}
     * @default 5
     */
    this.variableNameLeft = defaultValue(props.variableNameLeft, 5);

    /**
     * Gets or sets the vertical offset of variable title.
     * @type {Number}
     * @default 12
     */
    this.variableNameTop = defaultValue(props.variableNameTop, 12);

    /**
     * Gets or sets the font family for item labels.
     * @type {String}
     * @default 'Roboto, sans-serif'
     */
    this.minorLabelFontFamily = defaultValue(props.minorLabelFont, 'Roboto, sans-serif');

    /**
     * Gets or sets the font size for item labels.
     * @type {String}
     * @default '14px'
     */
    this.minorLabelFontSize = defaultValue(props.minorLabelSize, '14px');

    /**
     * Gets or sets the font size for item labels when there are many.
     * @type {String}
     * @default '10px'
     */
    this.minorLabelFontSizeSmall = defaultValue(props.minorLabelSize, '10px');

    /**
     * Gets or sets the CSS color string for item labels.
     * @type {String}
     * @default '#666'
     */
    this.minorLabelColor = defaultValue(props.minorLabelColor, '#666');

    /**
     * Gets or sets the CSS color string for tick that links titleAbove and titleBelow with boxes.
     * @type {String}
     * @default 'lightgray'
     */
    this.labelTickColor = defaultValue(props.labelTickColor, 'lightgray');

    /**
     * Gets or sets CSS color string for whole legend.
     * @type {String}
     * @default 'white'
     */
    this.backgroundColor = defaultValue(props.backgroundColor, 'white'); // for consistency with other legends

    this._svg = undefined;

};

defineProperties(Legend.prototype, {
    barHeight: {
        get: function() {
            return Math.max((this.itemHeight + this.itemSpacing) * this.items.length, this.barHeightMin);
        }
    },
    height: {
        get: function() {
            return this.barTop + this.barHeight + this.itemHeight / 2; // add some spacing underneath
        }
    },
    width: {
        get: function() {
            return defaultValue(this._width, longestTitle(this) > 20 ? 300 : 210);
        },
        set: function(w) {
            this._width = w;
        }
    },
    itemHeight: {
        get: function() {
            return defaultValue(this._itemHeight, Math.max(Math.min(this.barHeightMax / this.items.length, 30), this.itemHeightMin));
        },
        set: function(h) {
            this._itemHeight = h;
        }
    }
});



function addSvgElement(legend, element, attributes, innerText) {
    return legend._svg.appendChild(svgElement(legend, element, attributes, innerText));
}

function svgElement(legend, element, attributes, innerText) {
    var ele = document.createElementNS(legend._svg.namespaceURI, element);
    Object.keys(attributes).forEach(function(att) {
        ele.setAttribute(att, attributes[att]);
    });
    if (defined(innerText)) {
        ele.innerHTML = innerText;
    }
    return ele;
}

/** The older, non-quantised, smooth gradient. */
function drawGradient(legend, ctx) {
    var defs = addSvgElement(legend, 'defs', {}); // apparently it's ok to have the defs anywhere in the doc
    var linearGradient = svgElement(legend, 'linearGradient', {
        x1: '0',
        x2: '0',
        y1: '1',
        y2: '0',
        id: 'gradient'
    });
    legend.gradientColorMap.forEach(function(c, i) {
        linearGradient.appendChild(svgElement(legend, 'stop', {
            offset: c.offset,
            'stop-color': c.color
        }));
    });
    defs.appendChild(linearGradient);
    addSvgElement(legend, 'rect', {
        x: legend.barLeft,
        y: legend.barTop,
        width: legend.itemWidth,
        height: legend.barHeight,
        fill: 'url(#gradient)'
    });
}

/**
 * Draw each of the colored boxes.
 */
function drawItemBoxes(legend, ctx) {
    legend.items.forEach(function(item, i) {
        var itemLeft = legend.barLeft;
        var itemTop = itemY(legend, i);

        if (defined(item.image)) {
            ctx.drawImage(item.image, itemLeft, itemTop);
            return;
        } 
        
        if (!defined(item.color)) {
            return;
        }
<<<<<<< HEAD
        addSvgElement(legend, 'rect', {
            fill: item.color,
            stroke: 'lightgray',
            x: legend.barLeft,
            y: legend.barTop + (legend.itemHeight + legend.itemSpacing) * (legend.items.length - i - 1),
            width: legend.itemWidth,
            height: legend.itemHeight
        });
=======
        ctx.fillStyle = item.color;
        ctx.fillRect(
            itemLeft, 
            itemTop, 
            legend.itemWidth, 
            legend.itemHeight);

        // draw border on top
        ctx.strokeStyle = "lightgray";
        ctx.strokeRect(
            itemLeft,
            itemTop,
            legend.itemWidth, 
            legend.itemHeight);
>>>>>>> 8a267b9a
    });
}

/**
 * The name of the active data variable, drawn above the ramp or gradient.
 */
function drawVariableName(legend, ctx) {
    addSvgElement(legend, 'text', {
        fill: legend.variableNameColor,
        'font-family': legend.variableNameFontFamily,
        'font-size': legend.variableNameFontSize,
        x: legend.variableNameLeft,
        y: legend.variableNameTop
    }, legend.title || '');
}

/** 
 * The Y position of the top of a given item number.
 */
function itemY(legend, itemNumber) {
    return legend.barTop + (legend.items.length - itemNumber - 1) * (legend.itemHeight + legend.itemSpacing);
}

/**
 * Calculate the length, in characters, of the longest item title, titleAbove or titleBelow.
 * @param  {Object} legend
 * @return {Number} Length in characters
 */
function longestTitle(legend) {
    return legend.items.reduce(function(max, item) {
        return Math.max(max, defaultValue(item.titleAbove, '').length, defaultValue(item.title, '').length, defaultValue(item.titleBelow, '').length);
    }, 0);
}

/** 
 * Label the thresholds between bins for numeric columns
 */
function drawItemLabels(legend, ctx) {
    var left = legend.barLeft + legend.itemWidth;

    // draw a subtle tick to help indicate what the label refers to
    function drawTick (y) {
        addSvgElement(legend, 'line', {
            x1: left,
            x2: left + 5,
            y1: y,
            y2: y,
            stroke: legend.labelTickColor
        });
    }

<<<<<<< HEAD
    function drawLabel(y, text) {
        var textOffsetX = 7;
        var textOffsetY = 3; // pixel shuffling to get the text to line up just right.
        addSvgElement(legend, 'text', {
            x: left + textOffsetX, 
            y: y + textOffsetY,
            fill: legend.minorLabelColor,
            'font-family': legend.minorLabelFontFamily,
            'font-size': legend.items.length > 6 ? legend.minorLabelFontSizeSmall : legend.minorLabelFontSize
        }, text);
=======
    ctx.font = legend.minorLabelFont;
    if (legend.items.length > 6 || longestTitle(legend) > 20) { 
        ctx.font = legend.minorLabelFontSmall;
>>>>>>> 8a267b9a
    }

    legend.items.forEach(function(item, i) {
        var y = itemY(legend, i);
        if (item.titleAbove) {
            drawLabel(y, item.titleAbove);
            drawTick(y);
        }
        if (item.title) {
            drawLabel(y + legend.itemHeight / 2, item.title);
        }
        if (item.titleBelow) {
            drawLabel(y + legend.itemHeight, item.titleBelow);
            drawTick(y + legend.itemHeight);
        }
    });
}

function drawBackground(legend, ctx) {
    addSvgElement(legend, 'rect', {
        fill: legend.backgroundColor,
        x: 0,
        y: 0,
        width: legend.width,
        height: legend.height
    });
}

/**
 * Generate legend and return it as an SVG string
 * @return {String}
 */
Legend.prototype.drawSvg = function() {
    var svgns = 'http://www.w3.org/2000/svg';
    this._svg = document.createElementNS(svgns, 'svg');
    this._svg.setAttribute('xmlns', 'http://www.w3.org/2000/svg');
    this._svg.setAttributeNS(svgns, 'version', "1.1");
    this._svg.setAttributeNS(svgns, 'width', this.width);
    this._svg.setAttributeNS(svgns, 'height', this.height);
    
    drawBackground(this);
    if (defined(this.gradientColorMap)) {
            drawGradient(this);
    }
    if (this.items.length > 0) {
        drawItemBoxes(this);
        drawItemLabels(this);
    }
    drawVariableName(this);

    return this._svg.outerHTML;
};

Legend.prototype.asSvgUrl = function(canvas) {
    return "data:image/svg+xml," + this.drawSvg();
};

module.exports = Legend;<|MERGE_RESOLUTION|>--- conflicted
+++ resolved
@@ -266,7 +266,6 @@
         if (!defined(item.color)) {
             return;
         }
-<<<<<<< HEAD
         addSvgElement(legend, 'rect', {
             fill: item.color,
             stroke: 'lightgray',
@@ -275,22 +274,6 @@
             width: legend.itemWidth,
             height: legend.itemHeight
         });
-=======
-        ctx.fillStyle = item.color;
-        ctx.fillRect(
-            itemLeft, 
-            itemTop, 
-            legend.itemWidth, 
-            legend.itemHeight);
-
-        // draw border on top
-        ctx.strokeStyle = "lightgray";
-        ctx.strokeRect(
-            itemLeft,
-            itemTop,
-            legend.itemWidth, 
-            legend.itemHeight);
->>>>>>> 8a267b9a
     });
 }
 
@@ -342,7 +325,6 @@
         });
     }
 
-<<<<<<< HEAD
     function drawLabel(y, text) {
         var textOffsetX = 7;
         var textOffsetY = 3; // pixel shuffling to get the text to line up just right.
@@ -353,11 +335,6 @@
             'font-family': legend.minorLabelFontFamily,
             'font-size': legend.items.length > 6 ? legend.minorLabelFontSizeSmall : legend.minorLabelFontSize
         }, text);
-=======
-    ctx.font = legend.minorLabelFont;
-    if (legend.items.length > 6 || longestTitle(legend) > 20) { 
-        ctx.font = legend.minorLabelFontSmall;
->>>>>>> 8a267b9a
     }
 
     legend.items.forEach(function(item, i) {
