'use strict';

/*global require*/
var URI = require('urijs');

var clone = require('terriajs-cesium/Source/Core/clone');
var combine = require('terriajs-cesium/Source/Core/combine');
var defined = require('terriajs-cesium/Source/Core/defined');
var defineProperties = require('terriajs-cesium/Source/Core/defineProperties');
var Ellipsoid = require('terriajs-cesium/Source/Core/Ellipsoid');
var freezeObject = require('terriajs-cesium/Source/Core/freezeObject');
var GeographicTilingScheme = require('terriajs-cesium/Source/Core/GeographicTilingScheme');
var GetFeatureInfoFormat = require('terriajs-cesium/Source/Scene/GetFeatureInfoFormat');
var JulianDate = require('terriajs-cesium/Source/Core/JulianDate');
var knockout = require('terriajs-cesium/Source/ThirdParty/knockout');
var loadXML = require('terriajs-cesium/Source/Core/loadXML');
var Rectangle = require('terriajs-cesium/Source/Core/Rectangle');
var TimeInterval = require('terriajs-cesium/Source/Core/TimeInterval');
var TimeIntervalCollection = require('terriajs-cesium/Source/Core/TimeIntervalCollection');
var WebMapServiceImageryProvider = require('terriajs-cesium/Source/Scene/WebMapServiceImageryProvider');
var WebMercatorTilingScheme = require('terriajs-cesium/Source/Core/WebMercatorTilingScheme');
var when = require('terriajs-cesium/Source/ThirdParty/when');

var containsAny = require('../Core/containsAny');
var Metadata = require('./Metadata');
var MetadataItem = require('./MetadataItem');
var TerriaError = require('../Core/TerriaError');
var ImageryLayerCatalogItem = require('./ImageryLayerCatalogItem');
var inherit = require('../Core/inherit');
var overrideProperty = require('../Core/overrideProperty');
var proxyCatalogItemUrl = require('./proxyCatalogItemUrl');
var unionRectangleArray = require('../Map/unionRectangleArray');
var xml2json = require('../ThirdParty/xml2json');
var LegendUrl = require('../Map/LegendUrl');

/**
 * A {@link ImageryLayerCatalogItem} representing a layer from a Web Map Service (WMS) server.
 *
 * @alias WebMapServiceCatalogItem
 * @constructor
 * @extends ImageryLayerCatalogItem
 *
 * @param {Terria} terria The Terria instance.
 */
var WebMapServiceCatalogItem = function(terria) {
    ImageryLayerCatalogItem.call(this, terria);

    this._rawMetadata = undefined;
    this._thisLayerInRawMetadata = undefined;
    this._allLayersInRawMetadata = undefined;

    this._metadata = undefined;
    this._getCapabilitiesUrl = undefined;
    this._legendUrl = undefined;
    this._rectangle = undefined;
    this._rectangleFromMetadata = undefined;
    this._intervalsFromMetadata = undefined;

    /**
     * Gets or sets the WMS layers to include.  To specify multiple layers, separate them
     * with a commas.  This property is observable.
     * @type {String}
     */
    this.layers = '';

    /**
     * Gets or sets the additional parameters to pass to the WMS server when requesting images.
     * If this property is undefined, {@link WebMapServiceCatalogItem.defaultParameters} is used.
     * @type {Object}
     */
    this.parameters = {};

    /**
     * Gets or sets the tiling scheme to pass to the WMS server when requesting images.
     * If this property is undefiend, the default tiling scheme of the provider is used.
     * @type {Object}
     */
    this.tilingScheme = undefined;

    /**
     * Gets or sets the formats in which to try WMS GetFeatureInfo requests.  If this property is undefined, the `WebMapServiceImageryProvider` defaults
     * are used.  This property is observable.
     * @type {GetFeatureInfoFormat[]}
     */
    this.getFeatureInfoFormats = undefined;

    /**
     * Gets or sets a value indicating whether a time dimension, if it exists in GetCapabilities, should be used to populate
     * the {@link ImageryLayerCatalogItem#intervals}.  If the {@link ImageryLayerCatalogItem#intervals} property is set explicitly
     * on this catalog item, the value of this property is ignored.
     * @type {Boolean}
     * @default true
     */
    this.populateIntervalsFromTimeDimension = true;

    /**
     * Gets or sets the denominator of the largest scale (smallest denominator) for which tiles should be requested.  For example, if this value is 1000, then tiles representing
     * a scale larger than 1:1000 (i.e. numerically smaller denominator, when zooming in closer) will not be requested.  Instead, tiles of the largest-available scale, as specified by this property,
     * will be used and will simply get blurier as the user zooms in closer.
     * @type {Number}
     */
    this.minScaleDenominator = undefined;

    /**
     * Gets or sets the maximum number of intervals that can be created by a single
     * date range, when specified in the form time/time/periodicity.
     * eg. 2015-04-27T16:15:00/2015-04-27T18:45:00/PT15M has 11 intervals
     * @type {Number}
     */
    this.maxRefreshIntervals = 1000;

<<<<<<< HEAD
    /**
     * Gets or sets whether this WMS has been identified as being provided by a GeoServer.
     * @type {Boolean}
     */
    this.isGeoServer = undefined;

    /**
     * Gets or sets whether this WMS has been identified as being provided by an Esri ArcGIS MapServer. No assumption is made about where an ArcGIS MapServer endpoint also exists.
     * @type {Boolean}
     */
    this.isEsri = undefined;
=======
    this.displayDuration = undefined;
>>>>>>> 628e8b69

    this._sourceInfoItemNames = ['GetCapabilities URL'];

    knockout.track(this, [
        '_getCapabilitiesUrl', '_legendUrl', '_rectangle', '_rectangleFromMetadata', '_intervalsFromMetadata',
        'layers', 'parameters', 'getFeatureInfoFormats',
        'tilingScheme', 'populateIntervalsFromTimeDimension', 'minScaleDenominator']);

    // getCapabilitiesUrl and legendUrl are derived from url if not explicitly specified.
    overrideProperty(this, 'getCapabilitiesUrl', {
        get: function() {
            if (defined(this._getCapabilitiesUrl)) {
                return this._getCapabilitiesUrl;
            }

            if (defined(this.metadataUrl)) {
                return this.metadataUrl;
            }

            if (!defined(this.url)) {
                return undefined;
            }

            return cleanUrl(this.url) + '?service=WMS&version=1.3.0&request=GetCapabilities';
        },
        set: function(value) {
            this._getCapabilitiesUrl = value;
        }
    });

    overrideProperty(this, 'legendUrl', {
        get : function() {
            if (defined(this._legendUrl)) {
                return this._legendUrl;
            }
            if (!defined(this.url)) {
                return undefined;
            }
            var layer = this.layers.split(',')[0];
            // This is a double fallback. Generally we get a legend URL from the getCapabilities, or it's not supplied in the init file.
            return new LegendUrl(cleanUrl(this.url) +
                '?service=WMS&version=1.1.0&request=GetLegendGraphic&format=image/png&transparent=True&layer=' + layer, 'image/png');
        },
        set : function(value) {
            this._legendUrl = value;
        }
    });

    // The dataUrl must be explicitly specified.  Don't try to use `url` as the the dataUrl, because it won't work for a WMS URL.
    overrideProperty(this, 'dataUrl', {
        get : function() {
            return this._dataUrl;
        },
        set : function(value) {
            this._dataUrl = value;
        }
    });

    overrideProperty(this, 'dataUrlType', {
        get : function() {
            return this._dataUrlType;
        },
        set : function(value) {
            this._dataUrlType = value;
        }
    });
};

inherit(ImageryLayerCatalogItem, WebMapServiceCatalogItem);

defineProperties(WebMapServiceCatalogItem.prototype, {
    /**
     * Gets the type of data item represented by this instance.
     * @memberOf WebMapServiceCatalogItem.prototype
     * @type {String}
     */
    type : {
        get : function() {
            return 'wms';
        }
    },

    /**
     * Gets a human-readable name for this type of data source, 'Web Map Service (WMS)'.
     * @memberOf WebMapServiceCatalogItem.prototype
     * @type {String}
     */
    typeName : {
        get : function() {
            return 'Web Map Service (WMS)';
        }
    },

    /**
     * Gets a value indicating whether this {@link ImageryLayerCatalogItem} supports the {@link ImageryLayerCatalogItem#intervals}
     * property for configuring time-dynamic imagery.
     * @type {Boolean}
     */
    supportsIntervals : {
        get : function() {
            return true;
        }
    },

    /**
     * Gets the metadata associated with this data source and the server that provided it, if applicable.
     * @memberOf WebMapServiceCatalogItem.prototype
     * @type {Metadata}
     */
    metadata : {
        get : function() {
            if (!defined(this._metadata)) {
                this._metadata = requestMetadata(this);
            }
            return this._metadata;
        }
    },

    /**
     * Gets the set of functions used to update individual properties in {@link CatalogMember#updateFromJson}.
     * When a property name in the returned object literal matches the name of a property on this instance, the value
     * will be called as a function and passed a reference to this instance, a reference to the source JSON object
     * literal, and the name of the property.
     * @memberOf WebMapServiceCatalogItem.prototype
     * @type {Object}
     */
    updaters : {
        get : function() {
            return WebMapServiceCatalogItem.defaultUpdaters;
        }
    },

    /**
     * Gets the set of functions used to serialize individual properties in {@link CatalogMember#serializeToJson}.
     * When a property name on the model matches the name of a property in the serializers object lieral,
     * the value will be called as a function and passed a reference to the model, a reference to the destination
     * JSON object literal, and the name of the property.
     * @memberOf WebMapServiceCatalogItem.prototype
     * @type {Object}
     */
    serializers : {
        get : function() {
            return WebMapServiceCatalogItem.defaultSerializers;
        }
    }
});

WebMapServiceCatalogItem.defaultUpdaters = clone(ImageryLayerCatalogItem.defaultUpdaters);

WebMapServiceCatalogItem.defaultUpdaters.tilingScheme = function(wmsItem, json, propertyName, options) {
    if (json.tilingScheme === 'geographic') {
        wmsItem.tilingScheme = new GeographicTilingScheme();
    } else if (json.tilingScheme === 'web-mercator') {
        wmsItem.tilingScheme = new WebMercatorTilingScheme();
    } else {
        wmsItem.tilingScheme = json.tilingScheme;
    }
};

WebMapServiceCatalogItem.defaultUpdaters.getFeatureInfoFormats = function(wmsItem, json, propertyName, options) {
    var formats = [];

    for (var i = 0; i < json.getFeatureInfoFormats.length; ++i) {
        var format = json.getFeatureInfoFormats[i];
        formats.push(new GetFeatureInfoFormat(format.type, format.format));
    }

    wmsItem.getFeatureInfoFormats = formats;
};

freezeObject(WebMapServiceCatalogItem.defaultUpdaters);

WebMapServiceCatalogItem.defaultSerializers = clone(ImageryLayerCatalogItem.defaultSerializers);

// Serialize the underlying properties instead of the public views of them.
WebMapServiceCatalogItem.defaultSerializers.getCapabilitiesUrl = function(wmsItem, json, propertyName) {
    json.getCapabilitiesUrl = wmsItem._getCapabilitiesUrl;
};

WebMapServiceCatalogItem.defaultSerializers.tilingScheme = function(wmsItem, json, propertyName) {
    if (wmsItem.tilingScheme instanceof GeographicTilingScheme) {
        json.tilingScheme = 'geographic';
    } else if (wmsItem.tilingScheme instanceof WebMercatorTilingScheme) {
        json.tilingScheme = 'web-mercator';
    } else {
        json.tilingScheme = wmsItem.tilingScheme;
    }
};
freezeObject(WebMapServiceCatalogItem.defaultSerializers);

/**
 * The collection of strings that indicate an Abstract property should be ignored.  If these strings occur anywhere
 * in the Abstract, the Abstract will not be used.  This makes it easy to filter out placeholder data like
 * Geoserver's "A compliant implementation of WMS..." stock abstract.
 * @type {Array}
 */
WebMapServiceCatalogItem.abstractsToIgnore = [
    'A compliant implementation of WMS'
];

/**
 * Updates this catalog item from a WMS GetCapabilities document.
 * @param {Object|XMLDocument} capabilities The capabilities document.  This may be a JSON object or an XML document.  If it
 *                             is a JSON object, each layer is expected to have a `_parent` property with a reference to its
 *                             parent layer.
 * @param {Boolean} [overwrite=false] True to overwrite existing property values with data from the capabilities; false to
 *                  preserve any existing values.
 * @param {Object} [thisLayer] A reference to this layer within the JSON capabilities object.  If this parameter is not
 *                 specified or if `capabilities` is an XML document, the layer is found automatically based on this
 *                 catalog item's `layers` property.
 */
WebMapServiceCatalogItem.prototype.updateFromCapabilities = function(capabilities, overwrite, thisLayer) {
    if (defined(capabilities.documentElement)) {
        capabilities = capabilitiesXmlToJson(capabilities);
        thisLayer = undefined;
    }

    if (!defined(this.isGeoServer) && capabilities && capabilities.Service && capabilities.Service.KeywordList && capabilities.Service.KeywordList.Keyword && capabilities.Service.KeywordList.Keyword.indexOf('GEOSERVER') >= 0) {
        this.isGeoServer = true;
    }

    if (!defined(this.isEsri) && defined(capabilities["xmlns:esri_wms"]) || this.url.match(/\/MapServer\//)) {
        this.isEsri = true;
    }

    if (!defined(thisLayer)) {
        thisLayer = findLayers(capabilities.Capability.Layer, this.layers);

        if (defined(this.layers)) {
            var layers = this.layers.split(',');
            for (var i = 0; i < thisLayer.length; ++i) {
                if (!defined(thisLayer[i])) {
                    if (thisLayer.length > 1) {
                        console.log('A layer with the name or ID \"' + layers[i] + '\" does not exist on the WMS Server - ignoring it.');
                        thisLayer.splice(i, 1);
                        layers.splice(i, 1);
                        --i;
                    } else {
                        var suggested = capabilities && capabilities.Capability && capabilities.Capability.Layer && capabilities.Capability.Layer.Layer && capabilities.Capability.Layer.Layer.Name;
                        suggested = suggested ? ' (Perhaps it should be "' + suggested + '").' : '';
                        throw new TerriaError({
                            title: 'No layer found',
                            message: 'The WMS dataset "' + this.name + '" has no layers matching "' + this.layers + '".' + suggested +
                            '\n\nEither the catalog file has been set up incorrectly, or the WMS server has changed.' +
                            '\n\nPlease report this error by sending an email to <a href="mailto:' + this.terria.supportEmail + '">' + this.terria.supportEmail + '</a>.'
                        });
                    }
                } else {
                    layers[i] = thisLayer[i].Name;
                }
            }

            this.layers = layers.join(',');
        }

        if (thisLayer.length === 0) {
            return;
        }
    }

    this._rawMetadata = capabilities;

    if (Array.isArray(thisLayer)) {
        this._thisLayerInRawMetadata = thisLayer[0];
        this._allLayersInRawMetadata = thisLayer;
        thisLayer = this._thisLayerInRawMetadata;
    } else {
        this._thisLayerInRawMetadata = thisLayer;
        this._allLayersInRawMetadata = [thisLayer];
    }

    if (!containsAny(thisLayer.Abstract, WebMapServiceCatalogItem.abstractsToIgnore)) {
        updateInfoSection(this, overwrite, 'Data Description', thisLayer.Abstract);
    }

    var service = defined(capabilities.Service) ? capabilities.Service : {};

    // Show the service abstract if there is one, and if it isn't the Geoserver default "A compliant implementation..."
    if (!containsAny(service.Abstract, WebMapServiceCatalogItem.abstractsToIgnore) && service.Abstract !== thisLayer.Abstract) {
        updateInfoSection(this, overwrite, 'Service Description', service.Abstract);
    }

    var legendUri, legendMimeType;
    // There can be multiple styles - just get the first if so.
    var style = Array.isArray(thisLayer.Style) ? thisLayer.Style[0] : thisLayer.Style;
    if (style && style.LegendURL) {
        // According to the WMS schema, LegendURL is unbounded.
        var legendUrl = Array.isArray(style.LegendURL) ? style.LegendURL[0] : style.LegendURL;
        legendUri = new URI(decodeURIComponent(legendUrl.OnlineResource['xlink:href']));
        legendMimeType = legendUrl.Format;
    } else if (!defined(this._legendUrl)) {
        legendMimeType = this.legendUrl.mimeType;
        legendUri = new URI(this.legendUrl.url);
    }
    if (defined(legendUri)) {
        // We want to tweak either the URL we just picked up from GetCapabilities, or the default generated one. We leave any
        // catalog-provided URLs alone.
        if (legendUri.toString().match(/GetLegendGraphic/i)) {
            if (this.isGeoServer) {
                legendUri.setQuery('version', '1.1.0');
                var legendOptions = 'fontSize:14;forceLabels:on;fontAntiAliasing:true';
                legendUri.setQuery('transparent','True');       // remove if our background is no longer light
                // legendOptions += ';fontColor:0xDDDDDD' // enable if we can ensure a dark background
                // legendOptions += ';dpi:182';           // enable if we can scale the image back down by 50%.
                legendUri.setQuery('LEGEND_OPTIONS',legendOptions);
            } else if (this.isEsri) {
                // This sets the total dimensions of the legend, but if we don't know how many styles are included, we could make it worse
                // In some cases (eg few styles), we could increase the height to give them more room. But if we always force the height
                // and there are many styles, they'll end up very cramped. About the only solution would be to fetch the default legend, and then ask
                // for a legend that's a bit bigger than the default.
                // uri.setQuery('width', '300');
                // uri.setQuery('height', '300');

            }
        }
        var legend = new LegendUrl(legendUri.toString(), legendMimeType);
        updateValue(this, overwrite, '_legendUrl', legend);
    }


    // Show the Access Constraints if it isn't "none" (because that's the default, and usually a lie).
    if (defined(service.AccessConstraints) && !/^none$/i.test(service.AccessConstraints)) {
        updateInfoSection(this, overwrite, 'Access Constraints', service.AccessConstraints);
    }

    updateInfoSection(this, overwrite, 'Service Contact', getServiceContactInformation(capabilities));
    updateInfoSection(this, overwrite, 'GetCapabilities URL', this.getCapabilitiesUrl);

    updateValue(this, overwrite, 'minScaleDenominator', thisLayer.MinScaleDenominator);
    updateValue(this, overwrite, 'getFeatureInfoFormats', getFeatureInfoFormats(capabilities));
    updateValue(this, overwrite, 'rectangle', getRectangleFromLayers(this._allLayersInRawMetadata));
    updateValue(this, overwrite, 'intervals', getIntervalsFromLayer(this, thisLayer));

    var crs;
    if (defined(thisLayer.CRS)) {
        crs = getInheritableProperty(thisLayer, 'CRS', true);
    } else {
        crs = getInheritableProperty(thisLayer, 'SRS', true);
    }

    var tilingScheme;
    var srs;

    if (defined(crs)) {
        if (crsIsMatch(crs, 'EPSG:3857')) {
            // Standard Web Mercator
            tilingScheme = new WebMercatorTilingScheme();
            srs = 'EPSG:3857';
        } else if (crsIsMatch(crs, 'EPSG:900913')) {
            // Older code for Web Mercator
            tilingScheme = new WebMercatorTilingScheme();
            srs = 'EPSG:900913';
        } else if (crsIsMatch(crs, 'EPSG:4326')) {
            // Standard Geographic
            tilingScheme = new GeographicTilingScheme();
            srs = 'EPSG:4326';
        } else if (crsIsMatch(crs, 'CRS:84')) {
            // Another name for EPSG:4326
            tilingScheme = new GeographicTilingScheme();
            srs = 'CRS:84';
        } else if (crsIsMatch(crs, 'EPSG:4283')) {
            // Australian system that is equivalent to EPSG:4326.
            tilingScheme = new GeographicTilingScheme();
            srs = 'EPSG:4283';
        } else {
            // No known supported CRS listed.  Try the default, EPSG:3857, and hope for the best.
            tilingScheme = new WebMercatorTilingScheme();
            srs = 'EPSG:3857';
        }
    }

    updateValue(this, overwrite, 'tilingScheme', tilingScheme);

    if (!defined(this.parameters)) {
        this.parameters = {};
    }
    updateValue(this.parameters, overwrite, 'srs', srs);
};

WebMapServiceCatalogItem.prototype._load = function() {
    var that = this;
    var promises = [];

    if (!defined(this._rawMetadata)) {
        promises.push(loadXML(proxyCatalogItemUrl(this, this.getCapabilitiesUrl)).then(function(xml) {
            var metadata = capabilitiesXmlToJson(xml);
            that.updateFromCapabilities(metadata, false);
        }));
    }

    // Query WMS for wfs or wcs URL if no dataUrl is present
    if (!defined(this.dataUrl)) {
        var describeLayersURL = cleanUrl(this.url) + '?service=WMS&version=1.1.1&sld_version=1.1.0&request=DescribeLayer&layers=' + encodeURIComponent(this.layers);

        promises.push(loadXML(proxyCatalogItemUrl(this, describeLayersURL)).then(function(xml) {
            var json = xml2json(xml);
            // LayerDescription could be an array. If so, only use the first element
            var LayerDescription = (json.LayerDescription instanceof Array) ? json.LayerDescription[0] : json.LayerDescription;
            if (defined(LayerDescription) && defined(LayerDescription.owsURL) && defined(LayerDescription.owsType)) {
                switch (LayerDescription.owsType.toLowerCase()) {
                    case 'wfs':
                        if (defined(LayerDescription.Query) && defined(LayerDescription.Query.typeName)) {
                            that.dataUrl = cleanUrl(LayerDescription.owsURL) + '?service=WFS&version=1.1.0&request=GetFeature&typeName=' + LayerDescription.Query.typeName + '&srsName=EPSG%3A4326&maxFeatures=1000';
                            that.dataUrlType = 'wfs-complete';
                        }
                        else {
                            that.dataUrl = cleanUrl(LayerDescription.owsURL);
                            that.dataUrlType = 'wfs';
                        }
                        break;
                    case 'wcs':
                        if (defined(LayerDescription.Query) && defined(LayerDescription.Query.typeName)) {
                            that.dataUrl = cleanUrl(LayerDescription.owsURL) + '?service=WCS&version=1.1.1&request=DescribeCoverage&identifiers=' + LayerDescription.Query.typeName;
                            that.dataUrlType = 'wcs-complete';
                        }
                        else {
                            that.dataUrl = cleanUrl(LayerDescription.owsURL);
                            that.dataUrlType = 'wcs';
                        }
                        break;
                }
            }
        }).otherwise(function(err) { })); // Catch potential XML error - doesn't matter if URL can't be retrieved
    }

    return when.all(promises);
};

WebMapServiceCatalogItem.prototype._createImageryProvider = function(time) {
    var parameters = objectToLowercase(this.parameters);
    if (defined(time)) {
        parameters = combine({ time: time }, parameters);
    }

    parameters = combine(parameters, WebMapServiceCatalogItem.defaultParameters);
    // request one more feature than we will show, so that we can tell the user if there are more not shown
    if (defined(parameters.feature_count)) {
        console.log(this.name + ': using parameters.feature_count (' + parameters.feature_count + ') to override maximumShownFeatureInfos (' + this.maximumShownFeatureInfos + ').');
        if (parameters.feature_count === 1) {
            this.maximumShownFeatureInfos = 1;
        } else {
            this.maximumShownFeatureInfos = parameters.feature_count - 1;
        }
    } else {
        parameters.feature_count = this.maximumShownFeatureInfos + 1;
    }

    var maximumLevel;

    if (defined(this.minScaleDenominator)) {
        var metersPerPixel = 0.00028; // from WMS 1.3.0 spec section 7.2.4.6.9
        var tileWidth = 256;

        var circumferenceAtEquator = 2 * Math.PI * Ellipsoid.WGS84.maximumRadius;
        var distancePerPixelAtLevel0 = circumferenceAtEquator / tileWidth;
        var level0ScaleDenominator = distancePerPixelAtLevel0 / metersPerPixel;

        // 1e-6 epsilon from WMS 1.3.0 spec, section 7.2.4.6.9.
        var ratio = level0ScaleDenominator / (this.minScaleDenominator - 1e-6);
        var levelAtMinScaleDenominator = Math.log(ratio) / Math.log(2);
        maximumLevel = levelAtMinScaleDenominator | 0;
    }

    return new WebMapServiceImageryProvider({
        url : cleanAndProxyUrl(this, this.url),
        layers : this.layers,
        getFeatureInfoFormats : this.getFeatureInfoFormats,
        parameters : parameters,
        getFeatureInfoParameters : parameters,
        tilingScheme : defined(this.tilingScheme) ? this.tilingScheme : new WebMercatorTilingScheme(),
        maximumLevel: maximumLevel
    });
};

WebMapServiceCatalogItem.defaultParameters = {
    transparent: true,
    format: 'image/png',
    exceptions: 'application/vnd.ogc.se_xml',
    styles: '',
    tiled: true
};

function cleanAndProxyUrl(catalogItem, url) {
    return proxyCatalogItemUrl(catalogItem, cleanUrl(url));
}

function cleanUrl(url) {
    // Strip off the search portion of the URL
    var uri = new URI(url);
    uri.search('');
    return uri.toString();
}

function getRectangleFromLayer(layer) {
    var egbb = layer.EX_GeographicBoundingBox; // required in WMS 1.3.0
    if (defined(egbb)) {
        return Rectangle.fromDegrees(egbb.westBoundLongitude, egbb.southBoundLatitude, egbb.eastBoundLongitude, egbb.northBoundLatitude);
    } else {
        var llbb = layer.LatLonBoundingBox; // required in WMS 1.0.0 through 1.1.1
        if (defined(llbb)) {
            return Rectangle.fromDegrees(llbb.minx, llbb.miny, llbb.maxx, llbb.maxy);
        }
    }
    return undefined;
}

function getRectangleFromLayers(layers) {
    if (!Array.isArray(layers)) {
        return getRectangleFromLayer(layers);
    }

    return unionRectangleArray(layers.map(function(item) {
        return getRectangleFromLayer(item);
    }));
}

function addDurationFromString(start, durationString, wmsItem) {
    // given an ISO8601 duration string such as PT1H or PT30M or P1D
    // add this duration to the start date
    // NOTE start is a javascript date, as is the result
    // returns false if the durationString is badly formed
    var matches = durationString.match(/^P(([0-9]+)D)?T?(([0-9]+)H)?(([0-9]+)M)?(([0-9]+)S)?$/);
    var stop = new Date(start);
    if (matches) {
        // use +matches[i] to force number addition instead of string concatenation
        if (matches[2]) { stop.setDate(stop.getDate() + (+matches[2])); }
        if (matches[4]) { stop.setHours(stop.getHours() + (+matches[4])); }
        if (matches[6]) { stop.setMinutes(stop.getMinutes() + (+matches[6])); }
        if (matches[8]) { stop.setSeconds(stop.getSeconds() + (+matches[8])); }
    } else {
        wmsItem.terria.error.raiseEvent(new TerriaError({
            title: 'Badly formatted periodicity',
            message: '\
The "' + wmsItem.name + '" dataset has a badly formed periodicity, "' + durationString +
'".  Click the dataset\'s Info button for more information about the dataset and the data custodian.'
        }));
        return false;
    }
    return stop;
}

function updateIntervalsFromIsoSegments(intervals, isoSegments, time, wmsItem) {
    var start = JulianDate.fromIso8601(isoSegments[0]);
    var stop = JulianDate.fromIso8601(isoSegments[1]);
    if (isoSegments.length === 2) {
        intervals.addInterval(new TimeInterval({
            start: start,
            stop: stop,
            data: time // http://mapserver.org/ogc/wms_time.html#supported-time-requests
        }));
    } else {
        // Note WMS uses extension ISO19128 of ISO8601; ISO 19128 allows start/end/periodicity
        // and does not use the "R[n]/" prefix for repeated intervals
        // eg. Data refreshed every 30 min: 2000-06-18T14:30Z/2000-06-18T14:30Z/PT30M
        // See 06-042_OpenGIS_Web_Map_Service_WMS_Implementation_Specification.pdf section D.4
        //
        // Do date arithmetic using js dates rather than Julian dates
        // to avoid floating point issues (as Julian dates are fps)
        // and to avoid potential leap second issues (not sure if these occur with JD)
        var thisStop = JulianDate.toDate(start),
            prevStop = JulianDate.toDate(start),
            stopDate = JulianDate.toDate(stop),
            count = 0;
        // Add intervals starting at start until:
        //    we detect a bad periodicity (which sets thisStop to false), or
        //    we go past the stop date, or
        //    we go past the max limit
        while (thisStop && prevStop <= stopDate && count < wmsItem.maxRefreshIntervals) {
            thisStop = addDurationFromString(prevStop, isoSegments[2], wmsItem);
            var prevStopJulianDate = JulianDate.fromDate(prevStop),
                thisStopJulianDate = JulianDate.fromDate(thisStop);
            intervals.addInterval(new TimeInterval({
                start: prevStopJulianDate,
                stop: thisStopJulianDate || prevStopJulianDate, // if there was a bad periodicity, use prevStop
                data: JulianDate.toIso8601(prevStopJulianDate) // used to form the web request
            }));
            prevStop = thisStop;
            count++;
        }
    }
}

function updateIntervalsFromTimes(result, times, index, defaultDuration) {
    var start = JulianDate.fromIso8601(times[index]);
    var stop;

    if (defaultDuration) {
        stop = JulianDate.addMinutes(start, defaultDuration, new JulianDate());
    } else if (index < times.length - 1) {
        // if the next date has a slash in it, just use the first part of it
        var nextTimeIsoSegments = times[index + 1].split('/');
        stop = JulianDate.fromIso8601(nextTimeIsoSegments[0]);
    } else if (result.length > 0) {
        var previousInterval = result.get(result.length - 1);
        var duration = JulianDate.secondsDifference(previousInterval.stop, previousInterval.start);
        stop = JulianDate.addSeconds(start, duration, new JulianDate());
    } else {
        // There's exactly one time, so treat this layer as if it is not time-varying.
        return undefined;
    }
    result.addInterval(new TimeInterval({
        start: start,
        stop: stop,
        data: times[index]
    }));

}

function getIntervalsFromLayer(wmsItem, layer) {
    var dimensions = layer.Dimension;

    if (!defined(dimensions)) {
        return undefined;
    }

    if (!(dimensions instanceof Array)) {
        dimensions = [dimensions];
    }

    var result = new TimeIntervalCollection();

    for (var i = 0; i < dimensions.length; ++i) {
        var dimension = dimensions[i];

        if (dimension.name !== 'time') {
            continue;
        }

        // WMS 1.3.0 GetCapabilities has the times embedded right in the Dimension element.
        // WMS 1.1.0 puts the time in an Extent element.
        var extent;
        if (dimension instanceof String || typeof dimension === 'string') {
            extent = dimension;
        } else {
            // Find the corresponding extent.
            var extentList = layer.Extent;
            if (!defined(extentList)) {
                return undefined;
            }
            // If there is a single Extent, then extentList will actually be a string
            if (extentList instanceof String || typeof extentList === 'string') {
                extent = extentList;
            } else {
                for (var extentIndex = 0; extentIndex < extentList.length; ++extentIndex) {
                    var candidate = extentList[extentIndex];
                    if (candidate.name === 'time') {
                        extent = candidate;
                        break;
                    }
                }
            }
        }

        if (!defined(extent)) {
            return undefined;
        }

        var times = extent.split(',');

        for (var j = 0; j < times.length; ++j) {
            var isoSegments = times[j].split('/');
            if (isoSegments.length > 1) {
                updateIntervalsFromIsoSegments(result, isoSegments, times[j], wmsItem);
            } else {
                updateIntervalsFromTimes(result, times, j, wmsItem.displayDuration);
            }
        }
    }

    return result;
}

function getFeatureInfoFormats(capabilities) {
    var supportsJsonGetFeatureInfo = false;
    var supportsXmlGetFeatureInfo = false;
    var supportsHtmlGetFeatureInfo = false;
    var xmlContentType = 'text/xml';

    if (defined(capabilities.Capability.Request) &&
        defined(capabilities.Capability.Request.GetFeatureInfo) &&
        defined(capabilities.Capability.Request.GetFeatureInfo.Format)) {

        var format = capabilities.Capability.Request.GetFeatureInfo.Format;
        if (format === 'application/json') {
            supportsJsonGetFeatureInfo = true;
        } else if (defined(format.indexOf) && format.indexOf('application/json') >= 0) {
            supportsJsonGetFeatureInfo = true;
        }

        if (format === 'text/xml' || format === 'application/vnd.ogc.gml') {
            supportsXmlGetFeatureInfo = true;
            xmlContentType = format;
        } else if (defined(format.indexOf) && format.indexOf('text/xml') >= 0) {
            supportsXmlGetFeatureInfo = true;
            xmlContentType = 'text/xml';
        } else if (defined(format.indexOf) && format.indexOf('application/vnd.ogc.gml') >= 0) {
            supportsXmlGetFeatureInfo = true;
            xmlContentType = 'application/vnd.ogc.gml';
        } else if (defined(format.indexOf) && format.indexOf('text/html') >= 0) {
            supportsHtmlGetFeatureInfo = true;
        }
    }

    var result = [];

    if (supportsJsonGetFeatureInfo) {
        result.push(new GetFeatureInfoFormat('json'));
    }
    if (supportsXmlGetFeatureInfo) {
        result.push(new GetFeatureInfoFormat('xml', xmlContentType));
    }
    if (supportsHtmlGetFeatureInfo) {
        result.push(new GetFeatureInfoFormat('html'));
    }

    return result;
}

function requestMetadata(wmsItem) {
    var result = new Metadata();

    result.isLoading = true;

    result.promise = when(wmsItem.load()).then(function() {
        var json = wmsItem._rawMetadata;
        if (json && json.Service) {
            populateMetadataGroup(result.serviceMetadata, json.Service);
        } else {
            result.serviceErrorMessage = 'Service information not found in GetCapabilities operation response.';
        }

        if (wmsItem._thisLayerInRawMetadata) {
            populateMetadataGroup(result.dataSourceMetadata, wmsItem._thisLayerInRawMetadata);
        } else {
            result.dataSourceErrorMessage = 'Layer information not found in GetCapabilities operation response.';
        }

        result.isLoading = false;
    }).otherwise(function() {
        result.dataSourceErrorMessage = 'An error occurred while invoking the GetCapabilities service.';
        result.serviceErrorMessage = 'An error occurred while invoking the GetCapabilities service.';
        result.isLoading = false;
    });

    return result;
}

/* Given a comma-separated string of layer names, returns the layer objects corresponding to them. */
function findLayers(startLayer, names) {
    return names.split(',').map(function(i) {
        return findLayer(startLayer, i, false) || findLayer(startLayer, i, true);
    });
}

function findLayer(startLayer, name, allowMatchByTitle) {
    if (startLayer.Name === name || (allowMatchByTitle && startLayer.Title === name && defined(startLayer.Name))) {
        return startLayer;
    }

    var layers = startLayer.Layer;
    if (!defined(layers)) {
        return undefined;
    }

    var found = findLayer(layers, name, allowMatchByTitle);
    for (var i = 0; !found && i < layers.length; ++i) {
        var layer = layers[i];
        found = findLayer(layer, name, allowMatchByTitle);
    }

    return found;
}

function populateMetadataGroup(metadataGroup, sourceMetadata) {
    if (typeof sourceMetadata === 'string' || sourceMetadata instanceof String || sourceMetadata instanceof Array) {
        return;
    }

    for (var name in sourceMetadata) {
        if (sourceMetadata.hasOwnProperty(name) && name !== '_parent') {
            var value = sourceMetadata[name];

            var dest;
            if (name === 'BoundingBox' && value instanceof Array) {
                for (var i = 0; i < value.length; ++i) {
                    var subValue = value[i];

                    dest = new MetadataItem();
                    dest.name = name + ' (' + subValue.CRS + ')';
                    dest.value = subValue;

                    populateMetadataGroup(dest, subValue);

                    metadataGroup.items.push(dest);
                }
            } else {
                dest = new MetadataItem();
                dest.name = name;
                dest.value = value;

                populateMetadataGroup(dest, value);

                metadataGroup.items.push(dest);
            }
        }
    }
}

function updateInfoSection(item, overwrite, sectionName, sectionValue) {
    if (!defined(sectionValue) || sectionValue.length === 0) {
        return;
    }

    var section = item.findInfoSection(sectionName);
    if (!defined(section)) {
        item.info.push({
            name: sectionName,
            content: sectionValue
        });
    } else if (overwrite) {
        section.content = sectionValue;
    }
}

function updateValue(item, overwrite, propertyName, propertyValue) {
    if (!defined(propertyValue)) {
        return;
    }

    if (overwrite || !defined(item[propertyName])) {
        item[propertyName] = propertyValue;
    }
}

function crsIsMatch(crs, matchValue) {
    if (crs === matchValue) {
        return true;
    }

    if (crs instanceof Array && crs.indexOf(matchValue) >= 0) {
        return true;
    }

     return false;
}

function getInheritableProperty(layer, name, appendValues) {
    var value = [];
    while (defined(layer)) {
        if (defined(layer[name])) {
            if (appendValues) {
                value = value.concat((layer[name] instanceof Array) ? layer[name] : [layer[name]]);
            } else {
                return layer[name];
            }
        }
        layer = layer._parent;
    }

    return value.length > 0 ? value : undefined;
}

function capabilitiesXmlToJson(capabilities) {
    var json = xml2json(capabilities);
    updateParentReference(json.Capability);
    return json;
}

function updateParentReference(capabilitiesJson, parent) {
    capabilitiesJson._parent = parent;

    var layers = capabilitiesJson.Layer;

    if (layers instanceof Array) {
        for (var i = 0; i < layers.length; ++i) {
            updateParentReference(layers[i], capabilitiesJson);
        }
    } else if (defined(layers)) {
        updateParentReference(layers, capabilitiesJson);
    }
}

function getServiceContactInformation(capabilities) {
    if (defined(capabilities.Service.ContactInformation)) {
        var contactInfo = capabilities.Service.ContactInformation;

        var text = '';

        var primary = contactInfo.ContactPersonPrimary;
        if (defined(primary)) {
            if (defined(primary.ContactOrganization) && primary.ContactOrganization.length > 0) {
                text += primary.ContactOrganization + '<br/>';
            }
        }

        if (defined(contactInfo.ContactElectronicMailAddress) && contactInfo.ContactElectronicMailAddress.length > 0) {
            text += '[' + contactInfo.ContactElectronicMailAddress + '](mailto:' + contactInfo.ContactElectronicMailAddress + ')';
        }

        return text;
    } else {
        return undefined;
    }
}

// This is copied directly from Cesium's WebMapServiceImageryProvider.
function objectToLowercase(obj) {
    var result = {};
    for (var key in obj) {
        if (obj.hasOwnProperty(key)) {
            result[key.toLowerCase()] = obj[key];
        }
    }
    return result;
}


module.exports = WebMapServiceCatalogItem;<|MERGE_RESOLUTION|>--- conflicted
+++ resolved
@@ -109,7 +109,6 @@
      */
     this.maxRefreshIntervals = 1000;
 
-<<<<<<< HEAD
     /**
      * Gets or sets whether this WMS has been identified as being provided by a GeoServer.
      * @type {Boolean}
@@ -121,9 +120,8 @@
      * @type {Boolean}
      */
     this.isEsri = undefined;
-=======
+
     this.displayDuration = undefined;
->>>>>>> 628e8b69
 
     this._sourceInfoItemNames = ['GetCapabilities URL'];
 
