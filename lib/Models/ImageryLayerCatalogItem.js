--- conflicted
+++ resolved
@@ -12,9 +12,6 @@
 var knockout = require('terriajs-cesium/Source/ThirdParty/knockout');
 var TimeInterval = require('terriajs-cesium/Source/Core/TimeInterval');
 var TimeIntervalCollection = require('terriajs-cesium/Source/Core/TimeIntervalCollection');
-
-var MapboxVectorTileImageryProvider = require('../Map/MapboxVectorTileImageryProvider');
-var MapboxVectorCanvasTileLayer = require('../Map/MapboxVectorCanvasTileLayer');
 
 var CatalogItem = require('./CatalogItem');
 var inherit = require('../Core/inherit');
@@ -461,37 +458,12 @@
 is invalid.  The catalogue item has been hidden from the map.  You may re-show it in the Now Viewing panel to try again.'
                 }));
 
-<<<<<<< HEAD
-        catalogItem.terria.cesium.updateLayerOrderToKeepOnTop();
-
-    } else if (defined(catalogItem.terria.leaflet)) {
-        var options = {
-            opacity: opacity,
-            bounds : catalogItem.clipToRectangle && catalogItem.rectangle ? rectangleToLatLngBounds(catalogItem.rectangle) : undefined
-        };
-
-        if (defined(catalogItem.terria.leaflet.map.options.maxZoom)) {
-            options.maxZoom = catalogItem.terria.leaflet.map.options.maxZoom;
-        }
-
-        if (imageryProvider instanceof MapboxVectorTileImageryProvider) {
-            options.async = true;
-            options.bounds = rectangleToLatLngBounds(imageryProvider.rectangle);
-            result = new MapboxVectorCanvasTileLayer(imageryProvider, options);
-        }
-        else {
-            result = new CesiumTileLayer(imageryProvider, options);
-        }
-
-        result.errorEvent.addEventListener(function(sender, message) {
-=======
                 globeOrMap.hideImageryLayer({
                     layer: layer
                 });
             }
         },
         onProjectionError: function() {
->>>>>>> 8417c32a
             // If the TileLayer experiences an error, hide the catalog item and inform the user.
             globeOrMap.terria.error.raiseEvent({
                 sender: catalogItem,
