'use strict';

/*global require*/
var clone = require('terriajs-cesium/Source/Core/clone');
var DataSourceClock = require('terriajs-cesium/Source/DataSources/DataSourceClock');
var defaultValue = require('terriajs-cesium/Source/Core/defaultValue');
var defined = require('terriajs-cesium/Source/Core/defined');
var defineProperties = require('terriajs-cesium/Source/Core/defineProperties');
var DeveloperError = require('terriajs-cesium/Source/Core/DeveloperError');
var formatError = require('terriajs-cesium/Source/Core/formatError');
var freezeObject = require('terriajs-cesium/Source/Core/freezeObject');
var ImagerySplitDirection = require('terriajs-cesium/Source/Scene/ImagerySplitDirection');
var JulianDate = require('terriajs-cesium/Source/Core/JulianDate');
var knockout = require('terriajs-cesium/Source/ThirdParty/knockout');
var TimeInterval = require('terriajs-cesium/Source/Core/TimeInterval');
var TimeIntervalCollection = require('terriajs-cesium/Source/Core/TimeIntervalCollection');

var CatalogItem = require('./CatalogItem');
var CompositeCatalogItem = require('./CompositeCatalogItem');
var inherit = require('../Core/inherit');
var TerriaError = require('../Core/TerriaError');
var overrideProperty = require('../Core/overrideProperty');
var setClockCurrentTime = require('./setClockCurrentTime');

/**
 * A {@link CatalogItem} that is added to the map as a rasterized imagery layer.
 *
 * @alias ImageryLayerCatalogItem
 * @constructor
 * @extends CatalogItem
 * @abstract
 *
 * @param {Terria} terria The Terria instance.
 */
var ImageryLayerCatalogItem = function(terria) {
     CatalogItem.call(this, terria);

    this._imageryLayer = undefined;
    this._clock = undefined;
    this._clockTickUnsubscribe = undefined;
    this._currentIntervalIndex = -1;
    this._nextIntervalIndex = undefined;
    this._nextLayer = undefined;

    /**
     * Gets or sets the opacity (alpha) of the data item, where 0.0 is fully transparent and 1.0 is
     * fully opaque.  This property is observable.
     * @type {Number}
     * @default 0.6
     */
    this.opacity = 0.6;

    /**
     * Gets or sets a value indicating whether a 404 response code when requesting a tile should be
     * treated as an error.  If false, 404s are assumed to just be missing tiles and need not be
     * reported to the user.
     * @type {Boolean}
     * @default false
     */
    this.treat404AsError = false;

    /**
     * Gets or sets a value indicating whether a 403 response code when requesting a tile should be
     * treated as an error.  If false, 403s are assumed to just be missing tiles and need not be
     * reported to the user.
     * @type {Boolean}
     * @default false
     */
    this.treat403AsError = true;

    /**
     * Gets or sets a value indicating whether non-specific (no HTTP status code) tile errors should be ignored. This is a
     * last resort, for dealing with odd cases such as data sources that return non-images (eg XML) with a 200 status code.
     * No error messages will be shown to the user.
     * @type {Boolean}
     * @default false
     */
    this.ignoreUnknownTileErrors = false;

    /**
     * Gets or sets the {@link TimeIntervalCollection} defining the intervals of distinct imagery.  If this catalog item
     * is not time-dynamic, property is undefined.  This property is observable.
     * @type {ImageryLayerInterval[]}
     * @default undefined
     */
    this.intervals = undefined;

    /**
     * Keeps the layer on top of all other imagery layers.  This property is observable.
     * @type {Boolean}
     * @default false
     */
    this.keepOnTop = false;

    /**
     * Gets or sets a value indicating whether this dataset should be clipped to the {@link CatalogItem#rectangle}.
     * If true, no part of the dataset will be displayed outside the rectangle.  This property is true by default,
     * leading to better performance and avoiding tile request errors that might occur when requesting tiles outside the
     * server-specified rectangle.  However, it may also cause features to be cut off in some cases, such as if a server
     * reports an extent that does not take into account that the representation of features sometimes require a larger
     * spatial extent than the features themselves.  For example, if a point feature on the edge of the extent is drawn
     * as a circle with a radius of 5 pixels, half of that circle will be cut off.
     * @type {Boolean}
     * @default false
     */
    this.clipToRectangle = true;

    /**
     * Gets or sets a value indicating whether tiles of this catalog item are required to be loaded before terrain
     * tiles to which they're attached can be rendered.  This should usually be set to true for base layers and
     * false for all others.
     * @type {Boolean}
     * @default false
     */
    this.isRequiredForRendering = false;

    /**
     * Options for the value of the animation timeline at start. Valid options in config file are:
     *     initialTimeSource: "present"                            // closest to today's date
     *     initialTimeSource: "start"                              // start of time range of animation
     *     initialTimeSource: "end"                                // end of time range of animation
     *     initialTimeSource: An ISO8601 date e.g. "2015-08-08"    // specified date or nearest if date is outside range
     * @type {String}
     */
    this.initialTimeSource = undefined;

    /**
     * Gets or sets which side of the splitter (if present) to display this imagery layer on.  Defaults to both sides.
     * This property is observable.
     * @type {ImagerySplitDirection}
     */
    this.splitDirection = ImagerySplitDirection.NONE;  // NONE means show on both sides of the splitter, if there is one.

    /**
     * Gets or sets a flag indicating whether imagery _can_ be displayed using this item's own clock (currentTime, multiplier).
     * For this catalog type, default True.
     * @type {Boolean}
     */
    this.canUseOwnClock = true;

    // Need to track initialTimeSource so we can set it in the specs after setting intervals, and then have the current time update (via the clock property).
    knockout.track(this, ['_clock', 'opacity', 'treat404AsError', 'ignoreUnknownTileErrors', 'intervals', 'clipToRectangle', 'splitDirection', 'initialTimeSource']);

    overrideProperty(this, 'clock', {
        get : function() {
            var clock = this._clock;
            if (!clock && this.intervals && this.intervals.length > 0) {
                var startTime = this.intervals.start;
                var stopTime = this.intervals.stop;

                // Average about 5 seconds per interval.
                var totalDuration = JulianDate.secondsDifference(stopTime, startTime);
                var numIntervals = this.intervals.length;
                var averageDuration = totalDuration / numIntervals;
                var timePerSecond = averageDuration / 5;

                clock = new DataSourceClock();
                clock.startTime = startTime;
                clock.stopTime = stopTime;
                clock.multiplier = timePerSecond;

<<<<<<< HEAD
                setClockCurrentTime(clock, this.initialTimeSource);
=======
                setClockCurrentTime(this._clock, this.initialTimeSource);
>>>>>>> b0ffaa6c
            }
            return clock;
        },
        set : function(value) {
            this._clock = value;
        }
    });

    /**
     * Gets javascript dates describing the discrete datetimes (or intervals) available for this item.
     * By declaring this as a knockout defined property, it is cached.
     * @member {Date[]} An array of discrete dates or intervals available for this item, or [] if none.
     * @memberOf ImageryLayerCatalogItem.prototype
     */
    knockout.defineProperty(this, 'availableDates', {
        get: function() {
            if (defined(this.intervals)) {
                const datetimes = [];
                // Only show the start of each interval. If only time instants were given, this is the instant.
                for (let i = 0; i < this.intervals.length; i++) {
                    datetimes.push(JulianDate.toDate(this.intervals.get(i).start, 3));
                }
                return datetimes;
            }
            return [];
        }
    }, this);

    knockout.getObservable(this, 'opacity').subscribe(function() {
        updateOpacity(this);
    }, this);

    // Subscribe to isShown changing and add/remove the clock tick subscription as necessary.
    knockout.getObservable(this, 'isShown').subscribe(function() {
        updateClockSubscription(this);
    }, this);

    knockout.getObservable(this, 'clock').subscribe(function() {
        updateClockSubscription(this);
    }, this);

    knockout.getObservable(this, 'splitDirection').subscribe(function() {
        updateSplitDirection(this);
    }, this);

    knockout.getObservable(this, 'useOwnClock').subscribe(function() {
        forceUpdateToClockSubscription(this);
    }, this);
};

inherit(CatalogItem, ImageryLayerCatalogItem);

defineProperties(ImageryLayerCatalogItem.prototype, {
    /**
     * Gets a value indicating whether this {@link ImageryLayerCatalogItem} supports the {@link ImageryLayerCatalogItem#intervals}
     * property for configuring time-dynamic imagery.
     * @type {Boolean}
     */
    supportsIntervals : {
        get : function() {
            return false;
        }
    },

    /**
     * Gets the Cesium or Leaflet imagery layer object associated with this data source.
     * This property is undefined if the data source is not enabled.
     * @memberOf ImageryLayerCatalogItem.prototype
     * @type {Object}
     */
    imageryLayer : {
        get : function() {
            return this._imageryLayer;
        }
    },

    /**
     * Gets a value indicating whether this data source, when enabled, can be reordered with respect to other data sources.
     * Data sources that cannot be reordered are typically displayed above reorderable data sources.
     * @memberOf ImageryLayerCatalogItem.prototype
     * @type {Boolean}
     */
    supportsReordering : {
        get : function() {
            return !this.keepOnTop;
        }
    },

    /**
     * Gets a value indicating whether the opacity of this data source can be changed.
     * @memberOf ImageryLayerCatalogItem.prototype
     * @type {Boolean}
     */
    supportsOpacity : {
        get : function() {
            return true;
        }
    },

    /**
     * Gets the set of functions used to update individual properties in {@link CatalogMember#updateFromJson}.
     * When a property name in the returned object literal matches the name of a property on this instance, the value
     * will be called as a function and passed a reference to this instance, a reference to the source JSON object
     * literal, and the name of the property.
     * @memberOf ImageryLayerCatalogItem.prototype
     * @type {Object}
     */
    updaters : {
        get : function() {
            return ImageryLayerCatalogItem.defaultUpdaters;
        }
    },

    /**
     * Gets the set of functions used to serialize individual properties in {@link CatalogMember#serializeToJson}.
     * When a property name on the model matches the name of a property in the serializers object literal,
     * the value will be called as a function and passed a reference to the model, a reference to the destination
     * JSON object literal, and the name of the property.
     * @memberOf ImageryLayerCatalogItem.prototype
     * @type {Object}
     */
    serializers : {
        get : function() {
            return ImageryLayerCatalogItem.defaultSerializers;
        }
    },

    /**
     * Gets the set of names of the properties to be serialized for this object when {@link CatalogMember#serializeToJson} is called
     * for a share link.
     * @memberOf ImageryLayerCatalogItem.prototype
     * @type {String[]}
     */
    propertiesForSharing : {
        get : function() {
            return ImageryLayerCatalogItem.defaultPropertiesForSharing;
        }
    }

});

ImageryLayerCatalogItem.defaultUpdaters = clone(CatalogItem.defaultUpdaters);

ImageryLayerCatalogItem.defaultUpdaters.intervals = function(catalogItem, json, propertyName) {
    if (!defined(json.intervals)) {
        return;
    }

    if (!catalogItem.supportsIntervals) {
        throw new TerriaError({
            sender: catalogItem,
            title: 'Intervals not supported',
            message: 'Sorry, ' + catalogItem.typeName + ' (' + catalogItem.type + ') catalog items cannot currently be made time-varying by specifying the "intervals" property.'
        });
    }

    var result = new TimeIntervalCollection();

    for (var i = 0; i < json.intervals.length; ++i) {
        var interval = json.intervals[i];
        result.addInterval(TimeInterval.fromIso8601({
            iso8601: interval.interval,
            data: interval.data
        }));
    }

    catalogItem.intervals = result;
};

ImageryLayerCatalogItem.defaultUpdaters.availableDates = function() {
    // Do not update/serialize availableDates.
};

freezeObject(ImageryLayerCatalogItem.defaultUpdaters);

ImageryLayerCatalogItem.defaultSerializers = clone(CatalogItem.defaultSerializers);

ImageryLayerCatalogItem.defaultSerializers.intervals = function(catalogItem, json, propertyName) {
    if (defined(catalogItem.intervals)) {
        var result = [];
        for (var i = 0; i < catalogItem.intervals.length; ++i) {
            var interval = catalogItem.intervals.get(i);
            result.push({
                interval: TimeInterval.toIso8601(interval),
                data: interval.data
            });
        }
        json.intervals = result;
    }
};

// Do not serialize the original intialTimeSource - serialize the current time.
// That way if the item is shared, the desired time is used.
ImageryLayerCatalogItem.defaultSerializers.initialTimeSource = function(catalogItem, json, propertyName) {
    if (defined(catalogItem.clock)) {
        json.initialTimeSource = JulianDate.toIso8601(catalogItem.clock.currentTime);
    } else {
        json.initialTimeSource = catalogItem.initialTimeSource;
    }
};

ImageryLayerCatalogItem.defaultSerializers.clock = function() {
    // Do not serialize the clock when duplicating the item.
    // Since this is not shared, it is not serialized for sharing anyway.
};

ImageryLayerCatalogItem.defaultSerializers.availableDates = function() {
    // Do not update/serialize availableDates.
};


freezeObject(ImageryLayerCatalogItem.defaultSerializers);

/**
 * Gets or sets the default set of properties that are serialized when serializing a {@link CatalogItem}-derived object
 * for a share link.
 * @type {String[]}
 */
ImageryLayerCatalogItem.defaultPropertiesForSharing = clone(CatalogItem.defaultPropertiesForSharing);
ImageryLayerCatalogItem.defaultPropertiesForSharing.push('opacity');
ImageryLayerCatalogItem.defaultPropertiesForSharing.push('keepOnTop');
ImageryLayerCatalogItem.defaultPropertiesForSharing.push('initialTimeSource');
ImageryLayerCatalogItem.defaultPropertiesForSharing.push('splitDirection');

freezeObject(ImageryLayerCatalogItem.defaultPropertiesForSharing);

/**
 * Creates the {@link ImageryProvider} for this catalog item.
 * @param {ImageryLayerTime} [time] The time for which to create an imagery provider.  In layers that are not time-dynamic,
 *                                  this parameter is ignored.
 * @return {ImageryProvider} The created imagery provider.
 */
ImageryLayerCatalogItem.prototype.createImageryProvider = function(time) {
    var result = this._createImageryProvider(time);
    return result;
};

/**
 * When implemented in a derived class, creates the {@link ImageryProvider} for this catalog item.
 * @abstract
 * @protected
 * @param {ImageryLayerTime} [time] The time for which to create an imagery provider.  In layers that are not time-dynamic,
 *                                  this parameter is ignored.
 * @return {ImageryProvider} The created imagery provider.
 */
ImageryLayerCatalogItem.prototype._createImageryProvider = function(time) {
    throw new DeveloperError('_createImageryProvider must be implemented in the derived class.');
};

ImageryLayerCatalogItem.prototype._enable = function(layerIndex) {
    if (defined(this._imageryLayer)) {
        return;
    }
    var isTimeDynamic = false;
    var currentTimeIdentifier;
    var nextTimeIdentifier;

    if (defined(this.intervals) && this.intervals.length > 0) {
        isTimeDynamic = true;

        var clock = this.clockForDisplay;
        var index = this.intervals.indexOf(clock.currentTime);

        var nextIndex;
        if (index < 0) {
            this._currentIntervalIndex = -1;
            currentTimeIdentifier = undefined;

            nextIndex = ~index;
            if (clock.multiplier < 0.0) {
                --nextIndex;
            }
        } else {
            this._currentIntervalIndex = index;
            currentTimeIdentifier = this.intervals.get(index).data;

            if (clock.multiplier < 0.0) {
                nextIndex = index - 1;
            } else {
                nextIndex = index + 1;
            }
        }

        if (nextIndex >= 0 && nextIndex < this.intervals.length) {
            this._nextIntervalIndex = nextIndex;
            nextTimeIdentifier = this.intervals.get(nextIndex).data;
        } else {
            this._nextIntervalIndex = -1;
        }
    }

    if (!isTimeDynamic || defined(currentTimeIdentifier)) {
        var currentImageryProvider = this.createImageryProvider(currentTimeIdentifier);
        this._imageryLayer = ImageryLayerCatalogItem.enableLayer(this, currentImageryProvider, this.opacity, layerIndex);
        updateSplitDirection(this);  // Enable layer is also called from afterViewerChanged, and in that case we need to make sure the splitDirection is set up.
    }

    if (defined(nextTimeIdentifier)) {
        var nextImageryProvider = this.createImageryProvider(nextTimeIdentifier);

        // Do not allow picking from the preloading layer.
        nextImageryProvider.enablePickFeatures = false;

        this._nextLayer = ImageryLayerCatalogItem.enableLayer(this, nextImageryProvider, 0.0, layerIndex + 1);
    }
};

ImageryLayerCatalogItem.prototype._disable = function() {
    ImageryLayerCatalogItem.disableLayer(this, this._imageryLayer);
    this._imageryLayer = undefined;

    ImageryLayerCatalogItem.disableLayer(this, this._nextLayer);
    this._nextLayer = undefined;
};

ImageryLayerCatalogItem.prototype._show = function() {
    ImageryLayerCatalogItem.showLayer(this, this._imageryLayer);
    ImageryLayerCatalogItem.showLayer(this, this._nextLayer);
};

ImageryLayerCatalogItem.prototype._hide = function() {
    ImageryLayerCatalogItem.hideLayer(this, this._imageryLayer);
    ImageryLayerCatalogItem.hideLayer(this, this._nextLayer);
};

ImageryLayerCatalogItem.prototype.showOnSeparateMap = function(globeOrMap) {
    var imageryProvider = this._createImageryProvider();
    var layer = ImageryLayerCatalogItem.enableLayer(this, imageryProvider, this.opacity, undefined, globeOrMap);
    ImageryLayerCatalogItem.showLayer(this, layer, globeOrMap);

    var that = this;
    return function() {
        ImageryLayerCatalogItem.hideLayer(that, layer, globeOrMap);
        ImageryLayerCatalogItem.disableLayer(that, layer, globeOrMap);
    };
};

/**
 * Refreshes this layer on the map.  This is useful when, for example, parameters that went into
 * {@link ImageryLayerCatalogItem#_createImageryProvider} change.
 */
ImageryLayerCatalogItem.prototype.refresh = function() {
    if (!defined(this._imageryLayer)) {
        return;
    }

    var currentIndex;
    if (defined(this.terria.cesium)) {
        var imageryLayers = this.terria.cesium.scene.imageryLayers;
        currentIndex = imageryLayers.indexOf(this._imageryLayer);
    }

    this._hide();
    this._disable();

    if (this.isEnabled) {
        this._enable(currentIndex);
        if (this.isShown) {
            this._show();
        }
    }

    this.terria.currentViewer.notifyRepaintRequired();
};

function updateOpacity(item) {
    if (defined(item._imageryLayer) && item.isEnabled && item.isShown) {
        if (defined(item._imageryLayer.alpha)) {
            item._imageryLayer.alpha = item.opacity;
        }
        if (defined(item._imageryLayer.setOpacity)) {
            item._imageryLayer.setOpacity(item.opacity);
        }
        item.terria.currentViewer.notifyRepaintRequired();
    }
}

function updateSplitDirection(item) {
    item.terria.currentViewer.updateItemForSplitter(item);
}

ImageryLayerCatalogItem.enableLayer = function(catalogItem, imageryProvider, opacity, layerIndex, globeOrMap) {
    globeOrMap = defaultValue(globeOrMap, catalogItem.terria.currentViewer);

    const layer = globeOrMap.addImageryProvider({
        imageryProvider: imageryProvider,
        rectangle: catalogItem.rectangle,
        clipToRectangle: catalogItem.clipToRectangle,
        opacity: opacity,
        layerIndex: layerIndex,
        treat403AsError: catalogItem.treat403AsError,
        treat404AsError: catalogItem.treat404AsError,
        ignoreUnknownTileErrors: catalogItem.ignoreUnknownTileErrors,
        isRequiredForRendering: catalogItem.isRequiredForRendering,
        onLoadError: function(e) {
            if (defined(layer) && (layer.show === true || !defined(layer.show))) {

                if (catalogItem === catalogItem.terria.baseMap ||
                    catalogItem.terria.baseMap instanceof CompositeCatalogItem && catalogItem.terria.baseMap.items.indexOf(catalogItem) >= 0) {

                    globeOrMap.terria.error.raiseEvent(new TerriaError({
                        sender: catalogItem,
                        title: 'Error accessing base map',
                        message: '\
An error occurred while attempting to download tiles for base map ' + catalogItem.terria.baseMap.name + '.  This may indicate that there is a \
problem with your internet connection, that the base map is temporarily unavailable, or that the base map \
is invalid.  Please select a different base map using the Map button in the top-right corner.  Further technical details may be found below.<br/><br/>\
<pre>' + formatError(e) + '</pre>'
                    }));

                    layer.show = false;
                    catalogItem.terria.baseMap = undefined;

                    // Don't use this base map again on startup.
                    catalogItem.terria.setLocalProperty('basemap', undefined);
                } else {
                    globeOrMap.terria.error.raiseEvent(new TerriaError({
                        sender: catalogItem,
                        title: 'Error accessing catalogue item',
                        message: '\
An error occurred while attempting to download tiles for catalogue item ' + catalogItem.name + '.  This may indicate that there is a \
problem with your internet connection, that the catalogue item is temporarily unavailable, or that the catalogue item \
is invalid.  The catalogue item has been hidden from the map.  You may re-show it in the Now Viewing panel to try again.  Further technical details may be found below.<br/><br/>\
<pre>' + formatError(e) + '</pre>'
                    }));

                    if (globeOrMap === catalogItem.terria.currentViewer) {
                        catalogItem.isShown = false;
                    } else {
                        globeOrMap.hideImageryLayer({
                            layer: layer
                        });
                    }
                }
            }
        },
        onProjectionError: function() {
            // If the TileLayer experiences an error, hide the catalog item and inform the user.
            globeOrMap.terria.error.raiseEvent({
                sender: catalogItem,
                title: 'Unable to display dataset',
                message: '\
"' + catalogItem.name + '" cannot be shown in 2D because it does not support the standard Web Mercator (EPSG:3857) projection.  \
Please switch to 3D if it is supported on your system, update the dataset to support the projection, or use a different dataset.'
            });

            if (globeOrMap === catalogItem.terria.currentViewer) {
                catalogItem.isShown = false;
            } else {
                globeOrMap.hideImageryLayer({
                    layer: layer
                });
            }
        }
    });

    return layer;
};

ImageryLayerCatalogItem.disableLayer = function(catalogItem, layer, globeOrMap) {
    if (!defined(layer)) {
        return;
    }

    globeOrMap = defaultValue(globeOrMap, catalogItem.terria.currentViewer);
    globeOrMap.removeImageryLayer({
        layer: layer
    });
};

function updateClockSubscription(catalogItem) {
    if (catalogItem.isShown && defined(catalogItem.clock)) {
        // Subscribe, if we're using the global terria clock, and we don't already have a subscription.
        if (!catalogItem.useOwnClock && !defined(catalogItem._clockTickSubscription)) {
            catalogItem._clockTickSubscription = catalogItem.terria.clock.onTick.addEventListener(onClockTick.bind(undefined, catalogItem));
        }
    } else {
        // Unsubscribe
        if (defined(catalogItem._clockTickSubscription)) {
            catalogItem._clockTickSubscription();
            catalogItem._clockTickSubscription = undefined;
        }
    }
}

function forceUpdateToClockSubscription(catalogItem) {
    // This is called when the user switches between the global terria clock and the datasource's own clock, so we always unsubscribe first.
    if (catalogItem.isShown && defined(catalogItem.clock)) {
        // Always unsubscribe.
        if (defined(catalogItem._clockTickSubscription)) {
            catalogItem._clockTickSubscription();
            catalogItem._clockTickSubscription = undefined;
        }
        if (catalogItem.useOwnClock) {
            // If using own clock, there is no equivalent to 'onTick', so no need for an event listener.
            // Instead, explicitly update the imagery layer (if there is one).
            // (An important case where there is no imageryLayer is when the catalogItem is created from json, and this function is
            // triggered when useOwnClock is set, before all the rest of the catalogItem has been set yet - eg. layers.)
            if (catalogItem._imageryLayer) {
                catalogItem.showDataForTime(catalogItem.clock.currentTime);
            }
        } else {
            catalogItem._clockTickSubscription = catalogItem.terria.clock.onTick.addEventListener(onClockTick.bind(undefined, catalogItem));
        }
    }
}

ImageryLayerCatalogItem.prototype.showDataForTime = function(currentTime) {
    var catalogItem = this;
    var intervals = catalogItem.intervals;
    if (!defined(intervals) || !catalogItem.isEnabled || !catalogItem.isShown) {
        return;
    }
    var index = catalogItem._currentIntervalIndex;

    if (index < 0 || index >= intervals.length || !TimeInterval.contains(intervals.get(index), currentTime)) {
        // Find the interval containing the current time.
        index = intervals.indexOf(currentTime);
        if (index < 0) {
            // No interval contains this time, so do not show imagery at this time.
            ImageryLayerCatalogItem.disableLayer(catalogItem, catalogItem._imageryLayer);
            catalogItem._imageryLayer = undefined;
            catalogItem._currentIntervalIndex = -1;
            return;
        }
        // If the "next" layer is not applicable to this time, throw it away and create a new one.
        if (index !== catalogItem._nextIntervalIndex) {
            // Throw away the "next" layer, since it's not applicable.
            ImageryLayerCatalogItem.disableLayer(catalogItem, catalogItem._nextLayer);
            catalogItem._nextLayer = undefined;
            catalogItem._nextIntervalIndex = -1;

            // Create the new "next" layer
            var imageryProvider = catalogItem.createImageryProvider(catalogItem.intervals.get(index).data);
            imageryProvider.enablePickFeatures = false;
            catalogItem._nextLayer = ImageryLayerCatalogItem.enableLayer(catalogItem, imageryProvider, 0.0);
            ImageryLayerCatalogItem.showLayer(catalogItem, catalogItem._nextLayer);
        }

        // At this point we can assume that _nextLayer is applicable to this time.
        // Make it visible
        setOpacity(catalogItem, catalogItem._nextLayer, catalogItem.opacity);
        fixNextLayerOrder(catalogItem);
        ImageryLayerCatalogItem.disableLayer(catalogItem, catalogItem._imageryLayer);
        catalogItem._imageryLayer = catalogItem._nextLayer;
        if (defined(catalogItem._nextLayer))
        {
            catalogItem._imageryLayer.imageryProvider.enablePickFeatures = true;
        }
        catalogItem._nextLayer = undefined;
        catalogItem._nextIntervalIndex = -1;
        catalogItem._currentIntervalIndex = index;
    }
};

function onClockTick(catalogItem, clock) {
    var intervals = catalogItem.intervals;
    if (!defined(intervals) || !catalogItem.isEnabled || !catalogItem.isShown) {
        return;
    }
    catalogItem.showDataForTime(clock.currentTime);
    // Prefetch the (predicted) next layer.
    var index = catalogItem._currentIntervalIndex;
    var nextIndex = clock.multiplier >= 0.0 ? index + 1 : index - 1;
    if (nextIndex < 0 || nextIndex >= intervals.length || nextIndex === catalogItem._nextIntervalIndex) {
        return;
    }
    var nextImageryProvider = catalogItem.createImageryProvider(catalogItem.intervals.get(nextIndex).data);
    nextImageryProvider.enablePickFeatures = false;
    catalogItem._nextLayer = ImageryLayerCatalogItem.enableLayer(catalogItem, nextImageryProvider, 0.0);
    ImageryLayerCatalogItem.showLayer(catalogItem, catalogItem._nextLayer);
    catalogItem._nextIntervalIndex = nextIndex;
}

function setOpacity(catalogItem, layer, opacity) {
    if (!defined(layer)) {
        return;
    }

    if (defined(catalogItem.terria.cesium)) {
        layer.alpha = opacity;
    }

    if (defined(catalogItem.terria.leaflet)) {
        layer.setOpacity(opacity);
    }
}

ImageryLayerCatalogItem.showLayer = function(catalogItem, layer, globeOrMap) {
    if (!defined(layer)) {
        return;
    }

    globeOrMap = defaultValue(globeOrMap, catalogItem.terria.currentViewer);
    globeOrMap.showImageryLayer({
        layer: layer
    });
};

ImageryLayerCatalogItem.hideLayer = function(catalogItem, layer, globeOrMap) {
    if (!defined(layer)) {
        return;
    }

    globeOrMap = defaultValue(globeOrMap, catalogItem.terria.currentViewer);
    globeOrMap.hideImageryLayer({
        layer: layer
    });
};

function fixNextLayerOrder(catalogItem) {
    if (!defined(catalogItem._imageryLayer) || !defined(catalogItem._nextLayer)) {
        return;
    }

    if (defined(catalogItem.terria.cesium)) {
        var imageryLayers = catalogItem.terria.cesium.scene.imageryLayers;

        var currentIndex = imageryLayers.indexOf(catalogItem._imageryLayer);
        var nextIndex = imageryLayers.indexOf(catalogItem._nextLayer);
        if (currentIndex < 0 || nextIndex < 0) {
            return;
        }

        while (nextIndex < currentIndex - 1) {
            imageryLayers.raise(catalogItem._nextLayer);
            ++nextIndex;
        }

        while (nextIndex > currentIndex + 1) {
            imageryLayers.lower(catalogItem._nextLayer);
            --nextIndex;
        }
    }
}

<<<<<<< HEAD
/**
 * Set time to nearest time to specified (may be start or end of time range if time is not in range).
 * @param {DataSourceClock} clock The datasource clock to set timeslider current time on
 * @param {JulianDate} date to set
 * @private
 */
function setTimeIfInRange(clock, timeToSet)
{
    if (JulianDate.lessThan(timeToSet, clock.startTime)) {
        clock.currentTime = clock.startTime.clone(clock.currentTime);
    }
    else if (JulianDate.greaterThan(timeToSet, clock.stopTime)) {
        clock.currentTime = clock.stopTime.clone(clock.currentTime);

    } else {
        clock.currentTime = timeToSet.clone(clock.currentTime);
    }
}

/**
 * Sets the current time of the clock, so the animation starts at a point which can be user defined.
 * Valid options in config file are:
 *     initialTimeSource: "present"                            // closest to today's date
 *     initialTimeSource: "start"                              // start of time range of animation
 *     initialTimeSource: "end"                                // end of time range of animation
 *     initialTimeSource: An ISO8601 date e.g. "2015-08-08"    // specified date or nearest if date is outside range
 * @param {DataSourceClock} clock The clock to set timeslider current time on
 * @param {String} [initialTimeSource] One of "present", "start", "end", or an ISO8601 date.
 * @private
 */
function setClockCurrentTime(clock, initialTimeSource)
{
    // This is our default. Start at the nearest instant in time.
    var now = JulianDate.now();
    setTimeIfInRange(clock, now);

    // if (!defined(initialTimeSource)) {
    //     initialTimeSource = "present";
    // }
    switch(initialTimeSource)
    {
        case "start":
            clock.currentTime = clock.startTime.clone(clock.currentTime);
            break;
        case "end":
            clock.currentTime = clock.stopTime.clone(clock.currentTime);
            break;
        case "present":
            break; // Set to present by default.
        case undefined:
            break; // Undefined defaults to present.
        default:
            // Note that if it's not an ISO8601 timestamp, it ends up being set to present.
            // Find out whether it's an ISO8601 timestamp.
            var timestamp;
            try {
                timestamp = JulianDate.fromIso8601(initialTimeSource);

                // Cesium no longer validates dates in the release build.
                // So convert to a JavaScript date as a cheesy means of checking if the date is valid.
                if (isNaN(JulianDate.toDate(timestamp))) {
                    throw new Error('Invalid Date');
                }
            }
            catch (e) {
                throw new TerriaError('Invalid initialTimeSource specified: ' + initialTimeSource);
            }
            if (defined(timestamp)) {
                setTimeIfInRange(clock, timestamp);
            }
    }
}


=======
>>>>>>> b0ffaa6c
module.exports = ImageryLayerCatalogItem;<|MERGE_RESOLUTION|>--- conflicted
+++ resolved
@@ -159,11 +159,7 @@
                 clock.stopTime = stopTime;
                 clock.multiplier = timePerSecond;
 
-<<<<<<< HEAD
                 setClockCurrentTime(clock, this.initialTimeSource);
-=======
-                setClockCurrentTime(this._clock, this.initialTimeSource);
->>>>>>> b0ffaa6c
             }
             return clock;
         },
@@ -800,81 +796,4 @@
     }
 }
 
-<<<<<<< HEAD
-/**
- * Set time to nearest time to specified (may be start or end of time range if time is not in range).
- * @param {DataSourceClock} clock The datasource clock to set timeslider current time on
- * @param {JulianDate} date to set
- * @private
- */
-function setTimeIfInRange(clock, timeToSet)
-{
-    if (JulianDate.lessThan(timeToSet, clock.startTime)) {
-        clock.currentTime = clock.startTime.clone(clock.currentTime);
-    }
-    else if (JulianDate.greaterThan(timeToSet, clock.stopTime)) {
-        clock.currentTime = clock.stopTime.clone(clock.currentTime);
-
-    } else {
-        clock.currentTime = timeToSet.clone(clock.currentTime);
-    }
-}
-
-/**
- * Sets the current time of the clock, so the animation starts at a point which can be user defined.
- * Valid options in config file are:
- *     initialTimeSource: "present"                            // closest to today's date
- *     initialTimeSource: "start"                              // start of time range of animation
- *     initialTimeSource: "end"                                // end of time range of animation
- *     initialTimeSource: An ISO8601 date e.g. "2015-08-08"    // specified date or nearest if date is outside range
- * @param {DataSourceClock} clock The clock to set timeslider current time on
- * @param {String} [initialTimeSource] One of "present", "start", "end", or an ISO8601 date.
- * @private
- */
-function setClockCurrentTime(clock, initialTimeSource)
-{
-    // This is our default. Start at the nearest instant in time.
-    var now = JulianDate.now();
-    setTimeIfInRange(clock, now);
-
-    // if (!defined(initialTimeSource)) {
-    //     initialTimeSource = "present";
-    // }
-    switch(initialTimeSource)
-    {
-        case "start":
-            clock.currentTime = clock.startTime.clone(clock.currentTime);
-            break;
-        case "end":
-            clock.currentTime = clock.stopTime.clone(clock.currentTime);
-            break;
-        case "present":
-            break; // Set to present by default.
-        case undefined:
-            break; // Undefined defaults to present.
-        default:
-            // Note that if it's not an ISO8601 timestamp, it ends up being set to present.
-            // Find out whether it's an ISO8601 timestamp.
-            var timestamp;
-            try {
-                timestamp = JulianDate.fromIso8601(initialTimeSource);
-
-                // Cesium no longer validates dates in the release build.
-                // So convert to a JavaScript date as a cheesy means of checking if the date is valid.
-                if (isNaN(JulianDate.toDate(timestamp))) {
-                    throw new Error('Invalid Date');
-                }
-            }
-            catch (e) {
-                throw new TerriaError('Invalid initialTimeSource specified: ' + initialTimeSource);
-            }
-            if (defined(timestamp)) {
-                setTimeIfInRange(clock, timestamp);
-            }
-    }
-}
-
-
-=======
->>>>>>> b0ffaa6c
 module.exports = ImageryLayerCatalogItem;