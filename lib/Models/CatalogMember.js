--- conflicted
+++ resolved
@@ -99,7 +99,6 @@
      */
     this.cacheDuration = undefined;
 
-<<<<<<< HEAD
     /**
      * Gets or sets whether or not this member should be forced to use a proxy.
      * This property is not observable.
@@ -107,16 +106,13 @@
      */
     this.forceProxy = false;
 
-    knockout.track(this, ['name', 'info', 'infoSectionOrder', 'description', 'isUserSupplied', 'isPromoted', 'initialMessage', 'isHidden', 'cacheDuration']);
-=======
-	/**
+    /**
      * Gets or sets the dictionary of custom item properties. This property is observable.
      * @type {Object}
      */
     this.customProperties = {};
 
     knockout.track(this, ['name', 'info', 'infoSectionOrder', 'description', 'isUserSupplied', 'isPromoted', 'initialMessage', 'isHidden', 'cacheDuration', 'customProperties']);
->>>>>>> 1cd9e4c1
 };
 
 var descriptionRegex = /description/i;
