/*global require*/
"use strict";

var Cartesian3 = require('terriajs-cesium/Source/Core/Cartesian3');
var Color = require('terriajs-cesium/Source/Core/Color');
var createGuid = require('terriajs-cesium/Source/Core/createGuid');
// var defaultValue = require('terriajs-cesium/Source/Core/defaultValue');
var defined = require('terriajs-cesium/Source/Core/defined');
var defineProperties = require('terriajs-cesium/Source/Core/defineProperties');
var destroyObject = require('terriajs-cesium/Source/Core/destroyObject');
var DeveloperError = require('terriajs-cesium/Source/Core/DeveloperError');
var Entity = require('terriajs-cesium/Source/DataSources/Entity');
var EntityCollection = require('terriajs-cesium/Source/DataSources/EntityCollection');
var CesiumEvent = require('terriajs-cesium/Source/Core/Event');
var knockout = require('terriajs-cesium/Source/ThirdParty/knockout');
var HorizontalOrigin = require('terriajs-cesium/Source/Scene/HorizontalOrigin');
var Iso8601 = require('terriajs-cesium/Source/Core/Iso8601');
// var JulianDate = require('terriajs-cesium/Source/Core/JulianDate');
var Rectangle = require('terriajs-cesium/Source/Core/Rectangle');
var TimeInterval = require('terriajs-cesium/Source/Core/TimeInterval');
var TimeIntervalCollectionProperty = require('terriajs-cesium/Source/DataSources/TimeIntervalCollectionProperty');
var VerticalOrigin = require('terriajs-cesium/Source/Scene/VerticalOrigin');

var LegendHelper = require('../Map/LegendHelper');
<<<<<<< HEAD
var TerriaError = require('../Core/TerriaError');
var RegionProviderList = require('../Map/RegionProviderList');
=======
>>>>>>> 9124f2d0
var TableStructure = require('../Core/TableStructure');
var TableStyle = require('../Models/TableStyle');
var VarType = require('../Map/VarType');

var defaultEntityName = 'Site Data';

/**
* A DataSource for table-based data where each row corresponds to a single feature or point - not region-mapped.
* Generates Cesium entities for each row.
* Displaying the points requires a legend.
*
* @name TableDataSource
*
* @alias TableDataSource
* @constructor
* @param {TableStructure} [tableStructure] The Table Structure instance; defaults to a new one.
* @param {TableStyle} [tableStyle] The table style; defaults to undefined.
*/
var TableDataSource = function(tableStructure, tableStyle) {
    this._name = '';
    this._changed = new CesiumEvent();
    this._error = new CesiumEvent();
    this._loading = new CesiumEvent();
    this._entityCollection = new EntityCollection(this);

    this._tableStructure = defined(tableStructure) ? tableStructure : new TableStructure();
    if (defined(tableStyle) && !(tableStyle instanceof TableStyle)) {
        throw new DeveloperError('Please pass a TableStyle object.');
    }

    /**
     * Gets the TableStyle object showing how to style the data.
     * @memberof TableDataSource.prototype
     * @type {TableStyle}
     */
    this.tableStyle = tableStyle;  // Can be undefined.

    this._legendHelper = undefined;
    this._legendUrl = undefined;
    this._extent = undefined;

    this.loadingData = false;

    // Track _tableStructure so that csvCatalogItem's concepts are maintained.
    // Track _legendUrl so that csvCatalogItem can update the legend if it changes.
    knockout.track(this, ['_tableStructure', '_legendUrl']);

    // Whenever the active item is changed, recalculate the legend and the display of all the entities.
    // This is triggered both on deactivation and on reactivation, ie. twice per change; it would be nicer to trigger once.
    knockout.getObservable(this._tableStructure, 'activeItems').subscribe(changedActiveItems.bind(null, this), this);
};

// TODO: do we need to stop this.tableStyle from being serialized/updated?

defineProperties(TableDataSource.prototype, {
    /**
     * Gets a human-readable name for this instance.
     * @memberof TableDataSource.prototype
     * @type {String}
     */
    name : {
        get : function() {
            return this._name;
        }
    },
    /**
     * Gets the clock settings defined by the loaded data.  If
     * only static data exists, this value is undefined.
     * @memberof TableDataSource.prototype
     * @type {DataSourceClock}
     */
   clock : {
        get : function() {
            var timeColumn = this._tableStructure.columnsByType[VarType.TIME][0];
            if (defined(timeColumn)) {
                return timeColumn.clock;
            }
        }
    },
    /**
     * Gets the collection of {@link Entity} instances.
     * @memberof TableDataSource.prototype
     * @type {EntityCollection}
     */
   entities : {
        get : function() {
            return this._entityCollection;
        }
    },
    /**
     * Gets a value indicating if the data source is currently loading data.
     * @memberof TableDataSource.prototype
     * @type {Boolean}
     */
   isLoading : {
        get : function() {
            return this.loadingData;
        }
    },
    /**
     * Gets a CesiumEvent that will be raised when the underlying data changes.
     * @memberof TableDataSource.prototype
     * @type {CesiumEvent}
     */
   changedEvent : {
        get : function() {
            return this._changed;
        }
    },
    /**
     * Gets a CesiumEvent that will be raised if an error is encountered during processing.
     * @memberof TableDataSource.prototype
     * @type {CesiumEvent}
     */
   errorEvent : {
        get : function() {
            return this._error;
        }
    },
    /**
     * Gets a CesiumEvent that will be raised when the data source either starts or stops loading.
     * @memberof TableDataSource.prototype
     * @type {CesiumEvent}
     */
    loadingEvent : {
        get : function() {
            return this._loading;
        }
    },

    /**
     * Gets the TableStructure object holding all the data.
     * @memberof TableDataSource.prototype
     * @type {TableStructure}
     */
    tableStructure : {
        get : function() {
            return this._tableStructure;
        }
    },

    /**
     * Gets a Rectangle covering the extent of the data, based on lat & lon columns. (It could be based on regions too eventually.)
     * @type {Rectangle}
     */
    extent: {
        get: function() {
            return this._extent;
        }
    },

    /**
     * Gets a URL for the legend for this data.
     * @type {String}
     */
    legendUrl: {
        get: function() {
            return this._legendUrl;
        }
    }

});

/**
 * Creates a table structure from the csv provided, and attaches it to this datasource.
 * @param  {String} csvString Csv-formatted string.
 */

TableDataSource.prototype.loadFromCsv = function(csvString) {
    this._tableStructure.loadFromCsv(csvString);
};

function reviseLegendHelper(dataSource) {
    // Currently we only use the first possible region column.
    var activeColumn = dataSource._tableStructure.activeItems[0];
    var regionProvider = defined(dataSource._regionDetails) ? dataSource._regionDetails[0].regionProvider : undefined;
    dataSource._legendHelper = new LegendHelper(activeColumn, dataSource.tableStyle, regionProvider);
    dataSource._legendUrl = dataSource._legendHelper.legendUrl();
}

/**
 * Call when the active column changes, or when the table data source is first shown.
 * Generates a LegendHelper.
 * For lat/lon files, updates entities and extent.
 * For region files, rebuilds and redisplays the regionImageryLayer.
 */
function changedActiveItems(dataSource) {
    reviseLegendHelper(dataSource);
    updateEntitiesAndExtent(dataSource);  // Only does anything if there are lat & lon columns.
    dataSource._changed.raiseEvent(dataSource);
}


/**
 * Calculate the "show" interval collection property, given the availability.
 * The show property has data=true/false over the period it is visible/invisible.
 * If availability is undefined, it has data=false over all possible time.
 *
 * @param  {TimeIntervalCollection} [availability] The availability interval, used to get the start and stop dates. Only the first interval in the collection is used.
 * @return {TimeIntervalCollectionProperty} Has data=false/true over the period this entry is invisible/visible (even if timeColumn is undefined).
 */
function calculateShow(availability) {
    var show = new TimeIntervalCollectionProperty();
    if (!defined(availability)) {
        show.intervals.addInterval(new TimeInterval({start: Iso8601.MINIMUM_VALUE, stop: Iso8601.MAXIMUM_VALUE, data: true}));
    } else {
        var start = availability.findInterval(0).start;
        var stop = availability.findInterval(0).stop;
        show.intervals.addInterval(new TimeInterval({start: Iso8601.MINIMUM_VALUE, stop: Iso8601.MAXIMUM_VALUE, data: false}));
        show.intervals.addInterval(new TimeInterval({start: start, stop: stop, data: true}));
    }
    return show;
}

// Adds a point of the given scale, color and show (availability) to the entity.
// If there is an image defined in the tableStyle, use a billboard instead.
function addPointToEntity(entity, tableStyle, scale, color, show) {
    //no image so use point
    if (!defined(tableStyle) || !defined(tableStyle.imageUrl) || tableStyle.imageUrl === '') {
        entity.point = {
            outlineColor: new Color(0, 0, 0, 1),
            outlineWidth: 1,
            pixelSize: 8 * scale,
            color: color,
            show: show
        };
    } else {
        entity.billboard = {
            horizontalOrigin : HorizontalOrigin.CENTER,
            verticalOrigin : VerticalOrigin.BOTTOM,
            image : tableStyle.imageUrl,
            scale : scale,
            color : color,
            show : show
        };
    }
}

// Effectively just does entity.properties = properties, but adding the property 'properties' to entity if needed.
function setEntityProperties(entity, properties) {
    if (entity.propertyNames.indexOf('properties') === -1) {
        // not defined yet, but could be in future
        entity.addProperty('properties');
    }
    entity.properties = properties;
}

// Set the features (entities) on this data source, using tableColumn to provide values and tableStyle for styling.
// Set the extent based on those entities.
function updateEntitiesAndExtent(dataSource) {
    var tableStructure = dataSource._tableStructure;
    var legendHelper = dataSource._legendHelper;
    var tableColumn = legendHelper.tableColumn;
    var tableStyle = legendHelper.tableStyle;
    var longitudeColumn = tableStructure.columnsByType[VarType.LON][0];
    var latitudeColumn = tableStructure.columnsByType[VarType.LAT][0];
    if (defined(longitudeColumn) && defined(latitudeColumn)) {
        // remove existing entities first
        dataSource._entityCollection.removeAll();

        var heightColumn = tableStructure.columnsByType[VarType.ALT][0];
        var timeColumn = tableStructure.columnsByType[VarType.TIME][0];

        var rowObjects = tableStructure.toRowObjects();
        var fallbackNameField = chooseFallbackNameField(tableStructure.getColumnNames());
        var rowDescriptions = tableStructure.toRowDescriptions(dataSource.tableStyle && dataSource.tableStyle.featureInfoFields);

        for (var i = 0; i < rowObjects.length; i++) {
            var rowObject = rowObjects[i];
            var objectId = createGuid();
            var entity = new Entity({
                id: objectId,
                name: rowObject.title || rowObject[fallbackNameField] || defaultEntityName
            });
            entity.description = rowDescriptions[i];
            entity.position = Cartesian3.fromDegrees(
                longitudeColumn.values[i],
                latitudeColumn.values[i],
                defined(heightColumn) ? heightColumn.values[i] : undefined
            );
            setEntityProperties(entity, rowObject);

            var value = defined(tableColumn) ? tableColumn.indicesOrNumericalValues[i] : undefined;
            var color = legendHelper.getColorFromValue(value);
            var scale = legendHelper.getScaleFromValue(value);
            entity.availability = timeColumn && timeColumn.availabilities && timeColumn.availabilities[i];
            var show = calculateShow(entity.availability);
            addPointToEntity(entity, tableStyle, scale, color, show);
            dataSource._entityCollection.add(entity);
        }

        dataSource._extent = Rectangle.fromDegrees(
            longitudeColumn.minimumValue, latitudeColumn.minimumValue, longitudeColumn.maximumValue, latitudeColumn.maximumValue
        );
    }
}


function chooseFallbackNameField(keys) {
    // Choose a name field by the same logic as Cesium's GeoJsonDataSource.
    // Following Cesium's approach, we override this with 'title' if it is truthy.
    //1) The first case-insensitive property with the name 'title',
    //2) The first case-insensitive property with the name 'name',
    //3) The first property containing the word 'title'.
    //4) The first property containing the word 'name',
    var nameProperty;
    var namePropertyPrecedence = Number.MAX_VALUE;
    for (var i = 0; i < keys.length; i++) {
        var key = keys[i];
        var lowerKey = key.toLowerCase();
        if (namePropertyPrecedence > 1 && lowerKey === 'title') {
            namePropertyPrecedence = 1;
            nameProperty = key;
            break;
        } else if (namePropertyPrecedence > 2 && lowerKey === 'name') {
            namePropertyPrecedence = 2;
            nameProperty = key;
        } else if (namePropertyPrecedence > 3 && /title/i.test(key)) {
            namePropertyPrecedence = 3;
            nameProperty = key;
        } else if (namePropertyPrecedence > 4 && /name/i.test(key)) {
            namePropertyPrecedence = 4;
            nameProperty = key;
        }
    }
    return nameProperty;
}

/**
<<<<<<< HEAD
 * Returns an array the same length as regionProvider.regions, mapping each region into the relevant index into the table data source.
 * Takes the current time into account if there is a time column and _avalabilities is defined.
 *
 * @param {TableDataSource} dataSource The table data source.
 * @param {Clock} [clock] The terria clock. (NOT dataSource._clock, which does not show the same time (and is a DataSourceClock).
 * @param {Array} [failedMatches] An optional empty array. If provided, indices of failed matches are appended to the array.
 * @param {Array} [ambiguousMatches] An optional empty array. If provided, indices of matches which duplicate prior matches are appended to the array.
 * @return {Array} An array the same length as regionProvider.regions, mapping each region into the relevant index into the table data source.
 */
function calculateRegionIndices(dataSource, clock, failedMatches, ambiguousMatches) {
    // As described in load, currently we only use the first possible region column.
    var regionDetail = dataSource._regionDetails[0];
    var tableStructure = dataSource._tableStructure;
    var regionColumnValues = regionDetail.column.values;
    // Wipe out the region names from the rows that do not apply at this time, if there is a time column.
    var timeColumn = tableStructure.columnsByType[VarType.TIME][0];
    if (defined(timeColumn) && dataSource._availabilities) {
        regionColumnValues = regionColumnValues.map(function(value, index) {
            return (dataSource._availabilities[index].contains(clock.currentTime) ? value : undefined);
        });
    }
    // regionIndices will be an array the same length as regionProvider.regions, giving the index of each region into the table.
    var regionIndices = regionDetail.regionProvider.mapRegionsToIndicesInto(
        regionColumnValues,
        defined(regionDetail.disambigColumn) ? regionDetail.disambigColumn.values : undefined,
        failedMatches,
        ambiguousMatches
    );
    return regionIndices;
}

function getRegionValuesFromIndices(regionIndices, tableStructure) {
    var regionValues = regionIndices;  // Appropriate if no active column: color each region according to its index into the table.
    if (tableStructure.activeItems.length > 0) {
        var activeColumn = tableStructure.activeItems[0];
        regionValues = regionIndices.map(function(i) { return activeColumn.values[i]; });
        if (activeColumn.usesIndicesIntoUniqueValues) {
            // Convert the region's value to an index into the uniqueValues array.
            regionValues = regionValues.map(function(value) { return activeColumn.uniqueValues.indexOf(value); });
        }
    }
    return regionValues;
}

/**
 * Creates and enables a new ImageryLayer onto terria, showing appropriately colored regions with feature descriptions.
 *
 * @param {TableDataSource} dataSource    The table data source.
 * @param {Number} [layerIndex] The layer index of the new imagery layer.
 * @param {Array} [regionIndices] An array the same length as regionProvider.regions, mapping each region into the relevant index into the table data source.
 *                  If not provided, it is calculated, and failed/ambiguous warnings are displayed to the user.
 */
function setNewRegionImageryLayer(dataSource, layerIndex, regionIndices) {
    var catalogItem = dataSource._catalogItem;
    var regionDetail = dataSource._regionDetails[0];
    var legendHelper = dataSource._legendHelper;
    var tableStructure = dataSource._tableStructure;
    var failedMatches, ambiguousMatches;
    if (!defined(regionIndices)) {
        failedMatches = [];
        ambiguousMatches = [];
        regionIndices = calculateRegionIndices(dataSource, dataSource._catalogItem.terria.clock, failedMatches, ambiguousMatches);
        if (!dataSource._hasDisplayedFeedback) {
            dataSource._hasDisplayedFeedback = true;
            displayFailedAndAmbiguousMatches(dataSource, failedMatches, ambiguousMatches);
        }
    }
    var regionValues = getRegionValuesFromIndices(regionIndices, tableStructure);

    // Recolor the regions, and add feature descriptions.
    var regionImageryProvider = new WebMapServiceImageryProvider({
        url: proxyCatalogItemUrl(catalogItem, regionDetail.regionProvider.server),
        layers: regionDetail.regionProvider.layerName,
        parameters: WebMapServiceCatalogItem.defaultParameters,
        getFeatureInfoParameters: WebMapServiceCatalogItem.defaultParameters,
        tilingScheme: new WebMercatorTilingScheme()
    });
    var colorFunction = regionDetail.regionProvider.getColorLookupFunc(
        regionValues,
        legendHelper.getColorArrayFromValue.bind(legendHelper)
    );
    ImageryProviderHooks.addRecolorFunc(regionImageryProvider, colorFunction);
    // Put the description of this row onto the image of the region.
    var rowObjects = tableStructure.toRowObjects();
    var regionRowObjects = regionIndices.map(function(i) { return rowObjects[i]; });
    ImageryProviderHooks.addPickFeaturesHook(regionImageryProvider, function(imageryLayerFeatureInfos) {
        if (!defined(imageryLayerFeatureInfos) || imageryLayerFeatureInfos.length === 0) {
            return;
        }
        for (var i = 0; i < imageryLayerFeatureInfos.length; ++i) {
            var imageryLayerFeatureInfo = imageryLayerFeatureInfos[i];
            var uniqueId = imageryLayerFeatureInfo.data.properties[regionDetail.regionProvider.uniqueIdProp];
            var rowObject = regionRowObjects[uniqueId];
            if (defined(rowObject)) {
                imageryLayerFeatureInfo.properties = rowObject;
                imageryLayerFeatureInfo.description = describeRow(rowObject, dataSource._tableStyle);
            } else {
                imageryLayerFeatureInfo.properties = undefined;
                imageryLayerFeatureInfo.description = undefined;
            }
        }
        return imageryLayerFeatureInfos;
    });

    dataSource._regionImageryLayer = ImageryLayerCatalogItem.enableLayer(catalogItem, regionImageryProvider, catalogItem.opacity, layerIndex);
    if (defined(catalogItem.terria.leaflet) && colorFunction) {
        dataSource._regionImageryLayer.setFilter(function () {
            new L.CanvasFilter(this, {
                channelFilter: function (image) {
                    return ImageryProviderHooks.recolorImage(image, colorFunction);
                }
            }).render();
        });
    }
}

/**
 * Update the region imagery layer, eg. when the active variable changes, or the time changes.
 * Following previous practice, when the coloring needs to change, the item is hidden, disabled, then re-enabled and re-shown.
 * So, a new imagery layer is created (during 'enable') each time its coloring changes.
 * TODO: Can we reuse the existing one? (I found the recoloring doesn't get used.)
 *
 * @param  {TableDataSource} dataSource The data source.
 * @param  {Array} [regionIndices] Passed into setNewRegionImageryLayer. Saves recalculating it if available.
 */
function redisplayRegions(dataSource, regionIndices) {
    dataSource.regionPromise.then(function(regionDetails) {
        if (regionDetails) {
            // We are using _hadImageryAtLayerIndex = true to mean it had an ImageryLayer, but its layer was undefined.
            // _hadImageryAtLayerIndex = undefined means it did not have an ImageryLayer.
            var layerIndex = dataSource._hadImageryAtLayerIndex === true ? undefined : dataSource._hadImageryAtLayerIndex;
            if (defined(dataSource._regionImageryLayer)) {
                layerIndex = dataSource._regionImageryLayer._layerIndex;  // Would prefer not to access an internal variable of imageryLayer.
                ImageryLayerCatalogItem.hideLayer(dataSource._catalogItem, dataSource._regionImageryLayer);
                ImageryLayerCatalogItem.disableLayer(dataSource._catalogItem, dataSource._regionImageryLayer);
                dataSource._regionImageryLayer = undefined;
            }
            setNewRegionImageryLayer(dataSource, layerIndex, regionIndices);
            ImageryLayerCatalogItem.showLayer(dataSource._catalogItem, dataSource._regionImageryLayer);
        }
    });
}

function onClockTick(dataSource, clock) {
    // Check if record data has changed.
    var regionIndices = calculateRegionIndices(dataSource, clock);
    if (arraysAreEqual(dataSource._previousRegionIndices, regionIndices)) {
        return;
    }
    dataSource._previousRegionIndices = regionIndices;

    redisplayRegions(dataSource, regionIndices);
}

function updateClockSubscription(dataSource) {
    // Only if there is a clock.
    if (!defined(dataSource._clock)) {
        return;
    }
    var catalogItem = dataSource._catalogItem;
    if (!catalogItem.isEnabled || !catalogItem.isShown) {
        if (defined(dataSource._clockTickSubscription)) {
            // Unsubscribe
            dataSource._clockTickSubscription();
            dataSource._clockTickSubscription = undefined;
        }
    } else {
        if (!defined(dataSource._clockTickSubscription)) {
            // We listen to the terria clock instead of our clock. Our clock does not actually advance, so doesn't show the same time.
            dataSource._clockTickSubscription = catalogItem.terria.clock.onTick.addEventListener(onClockTick.bind(undefined, dataSource));
        }
    }
}

function updateClock(dataSource, availabilityCollection) {
    var clock;
    if (!defined(dataSource._clock)) {
        if (!availabilityCollection.start.equals(Iso8601.MINIMUM_VALUE)) {
            var startTime = availabilityCollection.start;
            var stopTime = availabilityCollection.stop;
            var totalSeconds = JulianDate.secondsDifference(stopTime, startTime);
            var multiplier = Math.round(totalSeconds / 120.0);

            clock = new DataSourceClock();
            clock.startTime = JulianDate.clone(startTime);
            clock.stopTime = JulianDate.clone(stopTime);
            clock.clockRange = ClockRange.LOOP_STOP;
            clock.multiplier = multiplier;
            clock.currentTime = JulianDate.clone(startTime);
            clock.clockStep = ClockStep.SYSTEM_CLOCK_MULTIPLIER;
            dataSource._clock = clock;
            return true;
        }
    }
    return false;
}

function displayFailedAndAmbiguousMatches(dataSource, failedMatches, ambiguousMatches) {
    var msg = "";
    var regionDetail = dataSource._regionDetails[0];
    var regionColumnValues = regionDetail.column.values;
    var timeColumn = dataSource._tableStructure.columnsByType[VarType.TIME][0];

    if (failedMatches.length > 0) {
        var failedNames = failedMatches.map(function(indexOfFailedMatch) { return regionColumnValues[indexOfFailedMatch]; });
        msg += 'These region names were <span class="warning-text">not recognised</span>: <br><br/>' +
        '<samp>' + failedNames.join('</samp>, <samp>') + '</samp>' +
        '<br/><br/>';
    }
    // Only show ambiguous matches if there is no time column.
    // There could still be ambiguous matches, but our code doesn't calculate that.
    if ((ambiguousMatches.length > 0) && !defined(timeColumn)) {
        var ambiguousNames = ambiguousMatches.map(function(indexOfAmbiguousMatch) { return regionColumnValues[indexOfAmbiguousMatch]; });
        msg += 'These regions had <span class="warning-text">more than one value</span>: <br/><br/>' +
        '<samp>' + getUniqueValues(ambiguousNames).join('</samp>, <samp>') + '</samp>' +
        '<br/><br/>';
    }
    if (msg) {
        msg += 'Consult the <a href="https://github.com/NICTA/nationalmap/wiki/csv-geo-au">CSV-geo-au specification</a> to see how to format the CSV file.';

        var error = new TerriaError({
            title: "Issues loading CSV file: " + dataSource._catalogItem.name.slice(0, 20), // Long titles mess up the message body.
            message: '<div>'+ msg +'</div>'
        });
        if (failedMatches.length === regionColumnValues.length) {
            // Every row failed, so abort - don't add it to catalogue at all.
            throw error;
        } else {
            // Just warn the user. Ideally we'd avoid showing the warning when switching between columns.
            dataSource._catalogItem.terria.error.raiseEvent(error);
        }
    }
}

/**
=======
>>>>>>> 9124f2d0
* Destroy the object and release resources
*
*/
TableDataSource.prototype.destroy = function() {
    // Do we need to explicitly unsubscribe from the clock?
    return destroyObject(this);
};

module.exports = TableDataSource;<|MERGE_RESOLUTION|>--- conflicted
+++ resolved
@@ -22,11 +22,6 @@
 var VerticalOrigin = require('terriajs-cesium/Source/Scene/VerticalOrigin');
 
 var LegendHelper = require('../Map/LegendHelper');
-<<<<<<< HEAD
-var TerriaError = require('../Core/TerriaError');
-var RegionProviderList = require('../Map/RegionProviderList');
-=======
->>>>>>> 9124f2d0
 var TableStructure = require('../Core/TableStructure');
 var TableStyle = require('../Models/TableStyle');
 var VarType = require('../Map/VarType');
@@ -356,244 +351,6 @@
 }
 
 /**
-<<<<<<< HEAD
- * Returns an array the same length as regionProvider.regions, mapping each region into the relevant index into the table data source.
- * Takes the current time into account if there is a time column and _avalabilities is defined.
- *
- * @param {TableDataSource} dataSource The table data source.
- * @param {Clock} [clock] The terria clock. (NOT dataSource._clock, which does not show the same time (and is a DataSourceClock).
- * @param {Array} [failedMatches] An optional empty array. If provided, indices of failed matches are appended to the array.
- * @param {Array} [ambiguousMatches] An optional empty array. If provided, indices of matches which duplicate prior matches are appended to the array.
- * @return {Array} An array the same length as regionProvider.regions, mapping each region into the relevant index into the table data source.
- */
-function calculateRegionIndices(dataSource, clock, failedMatches, ambiguousMatches) {
-    // As described in load, currently we only use the first possible region column.
-    var regionDetail = dataSource._regionDetails[0];
-    var tableStructure = dataSource._tableStructure;
-    var regionColumnValues = regionDetail.column.values;
-    // Wipe out the region names from the rows that do not apply at this time, if there is a time column.
-    var timeColumn = tableStructure.columnsByType[VarType.TIME][0];
-    if (defined(timeColumn) && dataSource._availabilities) {
-        regionColumnValues = regionColumnValues.map(function(value, index) {
-            return (dataSource._availabilities[index].contains(clock.currentTime) ? value : undefined);
-        });
-    }
-    // regionIndices will be an array the same length as regionProvider.regions, giving the index of each region into the table.
-    var regionIndices = regionDetail.regionProvider.mapRegionsToIndicesInto(
-        regionColumnValues,
-        defined(regionDetail.disambigColumn) ? regionDetail.disambigColumn.values : undefined,
-        failedMatches,
-        ambiguousMatches
-    );
-    return regionIndices;
-}
-
-function getRegionValuesFromIndices(regionIndices, tableStructure) {
-    var regionValues = regionIndices;  // Appropriate if no active column: color each region according to its index into the table.
-    if (tableStructure.activeItems.length > 0) {
-        var activeColumn = tableStructure.activeItems[0];
-        regionValues = regionIndices.map(function(i) { return activeColumn.values[i]; });
-        if (activeColumn.usesIndicesIntoUniqueValues) {
-            // Convert the region's value to an index into the uniqueValues array.
-            regionValues = regionValues.map(function(value) { return activeColumn.uniqueValues.indexOf(value); });
-        }
-    }
-    return regionValues;
-}
-
-/**
- * Creates and enables a new ImageryLayer onto terria, showing appropriately colored regions with feature descriptions.
- *
- * @param {TableDataSource} dataSource    The table data source.
- * @param {Number} [layerIndex] The layer index of the new imagery layer.
- * @param {Array} [regionIndices] An array the same length as regionProvider.regions, mapping each region into the relevant index into the table data source.
- *                  If not provided, it is calculated, and failed/ambiguous warnings are displayed to the user.
- */
-function setNewRegionImageryLayer(dataSource, layerIndex, regionIndices) {
-    var catalogItem = dataSource._catalogItem;
-    var regionDetail = dataSource._regionDetails[0];
-    var legendHelper = dataSource._legendHelper;
-    var tableStructure = dataSource._tableStructure;
-    var failedMatches, ambiguousMatches;
-    if (!defined(regionIndices)) {
-        failedMatches = [];
-        ambiguousMatches = [];
-        regionIndices = calculateRegionIndices(dataSource, dataSource._catalogItem.terria.clock, failedMatches, ambiguousMatches);
-        if (!dataSource._hasDisplayedFeedback) {
-            dataSource._hasDisplayedFeedback = true;
-            displayFailedAndAmbiguousMatches(dataSource, failedMatches, ambiguousMatches);
-        }
-    }
-    var regionValues = getRegionValuesFromIndices(regionIndices, tableStructure);
-
-    // Recolor the regions, and add feature descriptions.
-    var regionImageryProvider = new WebMapServiceImageryProvider({
-        url: proxyCatalogItemUrl(catalogItem, regionDetail.regionProvider.server),
-        layers: regionDetail.regionProvider.layerName,
-        parameters: WebMapServiceCatalogItem.defaultParameters,
-        getFeatureInfoParameters: WebMapServiceCatalogItem.defaultParameters,
-        tilingScheme: new WebMercatorTilingScheme()
-    });
-    var colorFunction = regionDetail.regionProvider.getColorLookupFunc(
-        regionValues,
-        legendHelper.getColorArrayFromValue.bind(legendHelper)
-    );
-    ImageryProviderHooks.addRecolorFunc(regionImageryProvider, colorFunction);
-    // Put the description of this row onto the image of the region.
-    var rowObjects = tableStructure.toRowObjects();
-    var regionRowObjects = regionIndices.map(function(i) { return rowObjects[i]; });
-    ImageryProviderHooks.addPickFeaturesHook(regionImageryProvider, function(imageryLayerFeatureInfos) {
-        if (!defined(imageryLayerFeatureInfos) || imageryLayerFeatureInfos.length === 0) {
-            return;
-        }
-        for (var i = 0; i < imageryLayerFeatureInfos.length; ++i) {
-            var imageryLayerFeatureInfo = imageryLayerFeatureInfos[i];
-            var uniqueId = imageryLayerFeatureInfo.data.properties[regionDetail.regionProvider.uniqueIdProp];
-            var rowObject = regionRowObjects[uniqueId];
-            if (defined(rowObject)) {
-                imageryLayerFeatureInfo.properties = rowObject;
-                imageryLayerFeatureInfo.description = describeRow(rowObject, dataSource._tableStyle);
-            } else {
-                imageryLayerFeatureInfo.properties = undefined;
-                imageryLayerFeatureInfo.description = undefined;
-            }
-        }
-        return imageryLayerFeatureInfos;
-    });
-
-    dataSource._regionImageryLayer = ImageryLayerCatalogItem.enableLayer(catalogItem, regionImageryProvider, catalogItem.opacity, layerIndex);
-    if (defined(catalogItem.terria.leaflet) && colorFunction) {
-        dataSource._regionImageryLayer.setFilter(function () {
-            new L.CanvasFilter(this, {
-                channelFilter: function (image) {
-                    return ImageryProviderHooks.recolorImage(image, colorFunction);
-                }
-            }).render();
-        });
-    }
-}
-
-/**
- * Update the region imagery layer, eg. when the active variable changes, or the time changes.
- * Following previous practice, when the coloring needs to change, the item is hidden, disabled, then re-enabled and re-shown.
- * So, a new imagery layer is created (during 'enable') each time its coloring changes.
- * TODO: Can we reuse the existing one? (I found the recoloring doesn't get used.)
- *
- * @param  {TableDataSource} dataSource The data source.
- * @param  {Array} [regionIndices] Passed into setNewRegionImageryLayer. Saves recalculating it if available.
- */
-function redisplayRegions(dataSource, regionIndices) {
-    dataSource.regionPromise.then(function(regionDetails) {
-        if (regionDetails) {
-            // We are using _hadImageryAtLayerIndex = true to mean it had an ImageryLayer, but its layer was undefined.
-            // _hadImageryAtLayerIndex = undefined means it did not have an ImageryLayer.
-            var layerIndex = dataSource._hadImageryAtLayerIndex === true ? undefined : dataSource._hadImageryAtLayerIndex;
-            if (defined(dataSource._regionImageryLayer)) {
-                layerIndex = dataSource._regionImageryLayer._layerIndex;  // Would prefer not to access an internal variable of imageryLayer.
-                ImageryLayerCatalogItem.hideLayer(dataSource._catalogItem, dataSource._regionImageryLayer);
-                ImageryLayerCatalogItem.disableLayer(dataSource._catalogItem, dataSource._regionImageryLayer);
-                dataSource._regionImageryLayer = undefined;
-            }
-            setNewRegionImageryLayer(dataSource, layerIndex, regionIndices);
-            ImageryLayerCatalogItem.showLayer(dataSource._catalogItem, dataSource._regionImageryLayer);
-        }
-    });
-}
-
-function onClockTick(dataSource, clock) {
-    // Check if record data has changed.
-    var regionIndices = calculateRegionIndices(dataSource, clock);
-    if (arraysAreEqual(dataSource._previousRegionIndices, regionIndices)) {
-        return;
-    }
-    dataSource._previousRegionIndices = regionIndices;
-
-    redisplayRegions(dataSource, regionIndices);
-}
-
-function updateClockSubscription(dataSource) {
-    // Only if there is a clock.
-    if (!defined(dataSource._clock)) {
-        return;
-    }
-    var catalogItem = dataSource._catalogItem;
-    if (!catalogItem.isEnabled || !catalogItem.isShown) {
-        if (defined(dataSource._clockTickSubscription)) {
-            // Unsubscribe
-            dataSource._clockTickSubscription();
-            dataSource._clockTickSubscription = undefined;
-        }
-    } else {
-        if (!defined(dataSource._clockTickSubscription)) {
-            // We listen to the terria clock instead of our clock. Our clock does not actually advance, so doesn't show the same time.
-            dataSource._clockTickSubscription = catalogItem.terria.clock.onTick.addEventListener(onClockTick.bind(undefined, dataSource));
-        }
-    }
-}
-
-function updateClock(dataSource, availabilityCollection) {
-    var clock;
-    if (!defined(dataSource._clock)) {
-        if (!availabilityCollection.start.equals(Iso8601.MINIMUM_VALUE)) {
-            var startTime = availabilityCollection.start;
-            var stopTime = availabilityCollection.stop;
-            var totalSeconds = JulianDate.secondsDifference(stopTime, startTime);
-            var multiplier = Math.round(totalSeconds / 120.0);
-
-            clock = new DataSourceClock();
-            clock.startTime = JulianDate.clone(startTime);
-            clock.stopTime = JulianDate.clone(stopTime);
-            clock.clockRange = ClockRange.LOOP_STOP;
-            clock.multiplier = multiplier;
-            clock.currentTime = JulianDate.clone(startTime);
-            clock.clockStep = ClockStep.SYSTEM_CLOCK_MULTIPLIER;
-            dataSource._clock = clock;
-            return true;
-        }
-    }
-    return false;
-}
-
-function displayFailedAndAmbiguousMatches(dataSource, failedMatches, ambiguousMatches) {
-    var msg = "";
-    var regionDetail = dataSource._regionDetails[0];
-    var regionColumnValues = regionDetail.column.values;
-    var timeColumn = dataSource._tableStructure.columnsByType[VarType.TIME][0];
-
-    if (failedMatches.length > 0) {
-        var failedNames = failedMatches.map(function(indexOfFailedMatch) { return regionColumnValues[indexOfFailedMatch]; });
-        msg += 'These region names were <span class="warning-text">not recognised</span>: <br><br/>' +
-        '<samp>' + failedNames.join('</samp>, <samp>') + '</samp>' +
-        '<br/><br/>';
-    }
-    // Only show ambiguous matches if there is no time column.
-    // There could still be ambiguous matches, but our code doesn't calculate that.
-    if ((ambiguousMatches.length > 0) && !defined(timeColumn)) {
-        var ambiguousNames = ambiguousMatches.map(function(indexOfAmbiguousMatch) { return regionColumnValues[indexOfAmbiguousMatch]; });
-        msg += 'These regions had <span class="warning-text">more than one value</span>: <br/><br/>' +
-        '<samp>' + getUniqueValues(ambiguousNames).join('</samp>, <samp>') + '</samp>' +
-        '<br/><br/>';
-    }
-    if (msg) {
-        msg += 'Consult the <a href="https://github.com/NICTA/nationalmap/wiki/csv-geo-au">CSV-geo-au specification</a> to see how to format the CSV file.';
-
-        var error = new TerriaError({
-            title: "Issues loading CSV file: " + dataSource._catalogItem.name.slice(0, 20), // Long titles mess up the message body.
-            message: '<div>'+ msg +'</div>'
-        });
-        if (failedMatches.length === regionColumnValues.length) {
-            // Every row failed, so abort - don't add it to catalogue at all.
-            throw error;
-        } else {
-            // Just warn the user. Ideally we'd avoid showing the warning when switching between columns.
-            dataSource._catalogItem.terria.error.raiseEvent(error);
-        }
-    }
-}
-
-/**
-=======
->>>>>>> 9124f2d0
 * Destroy the object and release resources
 *
 */
