--- conflicted
+++ resolved
@@ -1,5 +1,5 @@
 <script type="text/html" id="feature-info-panel-section-template">
-    <div data-bind="html: templatedInfo, visible: templatedInfo"></div>
+    <div data-bind="markdown: templatedInfo, visible: templatedInfo"></div>
 </script>
 
 <div class="feature-info-panel-section">
@@ -14,13 +14,9 @@
         <span class="feature-info-panel-section-label" data-bind="text: name"></span>
     </div>
     <div class="feature-info-panel-section-content-wrapper" data-bind="css:feature == terria.selectedFeature ?'open': 'closed'">
-<<<<<<< HEAD
         <div class="feature-info-panel-section-content" data-bind="css: { 'feature-info-panel-section-content-white-background': useWhiteBackground }">
             <div data-bind="template: {name: 'feature-info-panel-section-template', afterRender: renderCustomComponents.bind($data)}"></div>
         </div>
-=======
-        <div class="feature-info-panel-section-content" data-bind="markdown: templatedInfo, visible: templatedInfo"></div>
->>>>>>> 9349b31b
         <button class="feature-info-panel-text-button" data-bind="visible: templatedInfo && !rawDataVisible, click: showRawData">Show Raw Data</button>
         <button class="feature-info-panel-text-button" data-bind="visible: templatedInfo && rawDataVisible, click: hideRawData">Hide Raw Data</button>
         <div class="feature-info-panel-section-content" data-bind="markdown: rawData, visible: rawData && (!templatedInfo || rawDataVisible),
