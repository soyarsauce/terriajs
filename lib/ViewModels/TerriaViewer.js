--- conflicted
+++ resolved
@@ -88,13 +88,8 @@
         terria.viewerMode = ViewerMode.Leaflet;
     }
 
-<<<<<<< HEAD
-    if (document.body.clientWidth <= 700 || document.body.clientHeight <= 420) {
+    if (terria.userProperties.mode !== 'preview' && (document.body.clientWidth <= 700 || document.body.clientHeight <= 420)) {
         PopupMessageViewModel.open(this._uiContainer, {
-=======
-    if (terria.userProperties.mode !== 'preview' && (document.body.clientWidth <= 700 || document.body.clientHeight <= 420)) {
-        PopupMessageViewModel.open('ui', {
->>>>>>> 555dc41f
             title : 'Small screen or window',
             message : '\
 Hello!<br/>\
