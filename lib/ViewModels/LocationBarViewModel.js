--- conflicted
+++ resolved
@@ -123,33 +123,6 @@
     }
 }
 
-<<<<<<< HEAD
-function updateCoordinatesFromLeaflet(viewModel, position) {
-    // TODO: correctly calculate these for Leaflet.
-    viewModel.latitude = undefined;
-    viewModel.longitude = undefined;
-    viewModel.elevation = undefined;
-    viewModel.utmZone = undefined;
-    viewModel.easting = undefined;
-    viewModel.northing = undefined;
-}
-
-function cartographicToFields(viewModel, coordinates, errorBar) {
-    var lat = CesiumMath.toDegrees(coordinates.latitude);
-    var lon = CesiumMath.toDegrees(coordinates.longitude);
-
-    var zone = 1 + Math.floor((lon+180)/6);
-    var thisproj4utm = viewModel.proj4utm + ' +zone=' + zone + (lat < 0 ? ' +south' : '');
-    var utmPoint = proj4((viewModel.proj4longlat), (thisproj4utm), [lon, lat]);
-    viewModel.northing = utmPoint[1].toFixed(2) + 'm';
-    viewModel.easting = utmPoint[0].toFixed(2) + 'm';
-    viewModel.utmZone = zone;
-
-    viewModel.latitude = Math.abs(lat).toFixed(3) + '°' + (lat < 0.0 ? 'S' : 'N');
-    viewModel.longitude = Math.abs(lon).toFixed(3) + '°' + (lon < 0.0 ? 'W' : 'E');
-
-    viewModel.elevation = Math.round(coordinates.height) + (defined(errorBar) ? '±' + Math.round(errorBar) : '') + 'm';
-=======
 function updateCoordinatesFromLeaflet(viewModel, mouseMoveEvent) {
     var latLng = viewModel.terria.leaflet.map.mouseEventToLatLng(mouseMoveEvent);
     var coordinates = Cartographic.fromDegrees(latLng.lng, latLng.lat);
@@ -158,15 +131,27 @@
 }
 
 function cartographicToFields(viewModel, coordinates, errorBar) {
-    viewModel.latitude = Math.abs(CesiumMath.toDegrees(coordinates.latitude)).toFixed(3) + '°' + (coordinates.latitude < 0.0 ? 'S' : 'N');
-    viewModel.longitude = Math.abs(CesiumMath.toDegrees(coordinates.longitude)).toFixed(3) + '°' + (coordinates.longitude < 0.0 ? 'W' : 'E');
+
+    var zone = 1 + Math.floor((coordinates.longitude+180)/6);
+    var thisproj4utm = viewModel.proj4utm + ' +zone=' + zone +
+        (coordinates.latitude < 0 ? ' +south' : '');
+    var utmPoint = proj4((viewModel.proj4longlat), (thisproj4utm),
+        [coordinates.longitude, coordinates.latitude]);
+    viewModel.northing = utmPoint[1].toFixed(2) + 'm';
+    viewModel.easting = utmPoint[0].toFixed(2) + 'm';
+    viewModel.utmZone = zone;
+
+    viewModel.latitude = Math.abs(CesiumMath.toDegrees(coordinates.latitude)).toFixed(3) + '°' +
+        (coordinates.latitude < 0.0 ? 'S' : 'N');
+    viewModel.longitude = Math.abs(CesiumMath.toDegrees(coordinates.longitude)).toFixed(3) + '°' +
+        (coordinates.longitude < 0.0 ? 'W' : 'E');
 
     if (defined(coordinates.height)) {
-        viewModel.elevation = Math.round(coordinates.height) + (defined(errorBar) ? '±' + Math.round(errorBar) : '') + 'm';
+        viewModel.elevation = Math.round(coordinates.height) + (defined(errorBar) ? '±' +
+            Math.round(errorBar) : '') + 'm';
     } else {
         viewModel.elevation = undefined;
     }
->>>>>>> 682b3d9d
 }
 
 var lastHeightSamplePosition = new Cartographic();
