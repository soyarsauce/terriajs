/*
*   Data Handling Widget
*   A set of UI functionality for working with the various datasets
*/
"use strict";

/*global require,Cesium,URI,$,alert,confirm*/
var GeoData = require('../GeoData');

var DeveloperError = Cesium.DeveloperError;
var loadJson = Cesium.loadJson;
var CesiumMath = Cesium.Math;
var Rectangle = Cesium.Rectangle;
var ScreenSpaceEventType = Cesium.ScreenSpaceEventType;
var when = Cesium.when;

//---------------------------------------------
// HTML Data Handling Widget
//---------------------------------------------

var GeoDataWidget = function(geoDataManager, setCurrentDataset) {

    this.geoDataManager = geoDataManager;
    this.setCurrentDataset = setCurrentDataset;
    this.scene = undefined;
    this.map = undefined;
    this.regionExt = undefined;

    var uri = new URI(window.location);
    var host = 'http://' + uri.hostname();
    if (uri.port() !== '80') {
        host += ':' + uri.port();
    }
    this.visViewer = host + uri.pathname();

        // Main menu buttons
//        var div = document.createElement('div');
//        div.id = 'product';
//        div.innerHTML = '<p>National Map</p>';
//        document.body.appendChild(div);

//    var menu = document.createElement('div');
//    menu.className = 'menu';
//    document.body.appendChild(menu);

//    var div = document.createElement('div');
//    div.className = 'menuItem';
//    div.innerHTML = '<span id="add_button" class="menu_button" title="Add maps and data">Data</span>';
//    menu.appendChild(div);
//
//    div = document.createElement('div');
//    div.className = 'menuItem';
//    div.innerHTML = '<span id="mod_button" class="menu_button" title="Edit your maps and data">Edit</span>';
//    menu.appendChild(div);
//
//    div = document.createElement('div');
//    div.className = 'menuItem';
//    div.innerHTML = '<span id="share_button" class="menu_button" title="Share what you\'ve created">Share</span>';
//    menu.appendChild(div);

//    $(".menu_button").button({
//        text: true
////        icons: { primary: "ui-icon-gear" }
//    }).css({ 'background': '#333333',
//        'color': '#eeeeee',
//        'border-color': '#555555',
//        'width': '80px',
//        'border-radius': '1px'
//        });
//
    var that = this;
//    $("#add_button").click(function () {
//        closeDialogs();
//        loadJson('./data_collection.json').then(function (obj) {
//            that.showSelectDialog(obj);
//        });
//    });
//    $("#mod_button").click(function () {
//        closeDialogs();
//        that.showLayersDialog();
//    });
//    $("#share_button").click(function () {
//        closeDialogs();
//        if (that.scene) {
//            that.geoDataManager.shareRequest = true;
//        }
//        else {
//            that.geoDataManager.setShareRequest({});
//        }
//    });

    //Dialogs
    var div = document.createElement('div');
    div.id = 'dialogInfo';
    div.className = "dialog";
    document.body.appendChild(div);

    div = document.createElement('div');
    div.id = 'dialogServices';
    div.className = "dialog";
    div.innerHTML = '<div id="list2" class="list"></div> \
            <div>URL: <br /><input type="text" id="layer_url"></div>';
    document.body.appendChild(div);

    div = document.createElement('div');
    div.id = 'dialogSelect';
    div.className = "dialog";
    div.innerHTML = '<div id="list1" class="list"></div> \
            <div id="details" class="info"></div>';
    document.body.appendChild(div);

    div = document.createElement('div');
    div.id = 'dialogLayers';
    div.className = "dialog";
    div.innerHTML = '<div id="list3" class="list"></div>';
    document.body.appendChild(div);

    div = document.createElement('div');
    div.id = 'dialogShare';
    div.className = "dialog";
    div.innerHTML = ' \
            <form id="modalform" name="modalform"> \
                <img id="img1" src="./images/default.jpg" width="256"/> \
                     Title: <br /><input type="text" name="title" id="title" /><br /> \
                     Description: <br /><input type="text" name="description" id="description" /><br /> \
                     Tags: <br /><input type="text" name="tags" id="tags" /> \
            </form>';
    document.body.appendChild(div);

    // -----------------------------
    // Handle mouse click on display object
    // -----------------------------
/*    var handler = new ScreenSpaceEventHandler(this.scene.canvas);
    handler.setInputAction(
        function (movement) {
            var pickedObject = that.scene.pick(movement.position);
            if (pickedObject !== undefined) {
                pickedObject = pickedObject.primitive;
            }
            if (pickedObject) {
                //show picking dialog
                var dlg_text = 'Item ' + pickedObject._index;
                var dlg_title = 'Info';
                showHTMLTextDialog(dlg_title, dlg_text, false);
            }
        },
        ScreenSpaceEventType.LEFT_CLICK);
*/

    //Drag and drop support
    document.addEventListener("dragenter", noopHandler, false);
    document.addEventListener("dragexit", noopHandler, false);
    document.addEventListener("dragover", noopHandler, false);
    document.addEventListener("drop", function(evt) { dropHandler(evt, that); }, false);


    // Event watchers for geoDataManager
    geoDataManager.GeoDataAdded.addEventListener(function(collection, layer) {
        console.log('Vis Layer Added:', layer.name);
        layer.zoomTo = collection.zoomTo;
        that.setCurrentDataset(layer);
        collection.zoomTo = false;
    });

    geoDataManager.GeoDataRemoved.addEventListener(function(collection, layer) {
        console.log('Vis Layer Removed:', layer.name);
        that.setCurrentDataset();
    });

    geoDataManager.ViewerChanged.addEventListener(function(collection, obj) {
        console.log('Viewer Changed:', (obj.scene?'Cesium':'Leaflet'));
        that.scene = obj.scene;
        that.map = obj.map;
    });

    geoDataManager.ShareRequest.addEventListener(function(collection, request) {
        console.log('Share Request Event:', request);
        that.postViewToServer(request);
    });

    geoDataManager.loadUrl(window.location);

        //TODO: should turn this off based on event from loadUrl
    $('#loadingIndicator').hide();

};

GeoDataWidget.prototype.setExtent = function(ext) {
    this.regionExt = ext;
};

// -----------------------------
// Handle file drop for CZML/GeoJSON/CSV
// -----------------------------
function noopHandler(evt) {
    evt.stopPropagation();
    evt.preventDefault();
}

function handleError(e) {
    alert('error loading data: ' + e.what);
}

function dropHandler(evt, that) {
    evt.stopPropagation();
    evt.preventDefault();

    var files = evt.dataTransfer.files;

    var count = files.length;
    console.log('Received ' + count + ' file(s)');

    for (var ndx = 0; ndx < count; ndx++) {
        var file = files[ndx];
        console.log(' - File Name: ' + file.name);

        that.geoDataManager.addFile(file);
    }
}

function closeDialog(name) {
    if ($(name).hasClass('ui-dialog-content') && $(name).dialog( "isOpen" ) === true) {
        $(name).dialog("close");
    }
}

function closeDialogs() {
    closeDialog("#dialogServices");
    closeDialog("#dialogSelect");
    closeDialog("#dialogLayers");
    closeDialog("#dialogShare");
}

//Simple html dialog
function showHTMLTextDialog(title_text, display_text, b_modal, close_function) {
    if (b_modal === undefined) {
        b_modal = true;
    }
    if (close_function === undefined) {
        close_function = function() {};
    }
    $('#dialogInfo').html(display_text);
    $('#dialogInfo').dialog({
        close: close_function,
        title: title_text,
        modal: b_modal,
        width: 300,
        position: {
            my: "middle center",
            at: "middle center",
            offset: "20 0",
            of: window
        }
    });
}


function getOGCLayerExtent(layer) {
    var rect;
    var box;
    if (layer.WGS84BoundingBox) {
        var lc = layer.WGS84BoundingBox.LowerCorner.split(" ");
        var uc = layer.WGS84BoundingBox.UpperCorner.split(" ");
        rect = Rectangle.fromDegrees(parseFloat(lc[0]), parseFloat(lc[1]), parseFloat(uc[0]), parseFloat(uc[1]));
    }
    else if (layer.LatLonBoundingBox) {
        box = layer.LatLonBoundingBox || layer.BoundingBox;
        rect = Rectangle.fromDegrees(parseFloat(box.minx), parseFloat(box.miny),
            parseFloat(box.maxx), parseFloat(box.maxy));
    }
    else if (layer.EX_GeographicBoundingBox) {
        box = layer.EX_GeographicBoundingBox;
        rect = Rectangle.fromDegrees(parseFloat(box.westBoundLongitude), parseFloat(box.southBoundLatitude),
            parseFloat(box.eastBoundLongitude), parseFloat(box.northBoundLatitude));
    }
    else if (layer.BoundingBox) {
        box = layer.BoundingBox;
        rect = Rectangle.fromDegrees(parseFloat(box.west), parseFloat(box.south),
            parseFloat(box.east), parseFloat(box.north));
    }
    return rect;
}

// Pick layer dialog
GeoDataWidget.prototype.showSelectDialog = function (collection) {
    var data_extent;
    var that = this;

    console.log(collection);

    //TODO: add checkbox to set extent from current view (default on)

    $('#list1').height('250px');
    $("#dialogSelect").dialog({
        title: collection.name,
        width: 300,
        height: 500,
        modal: false,
        position: {
            my: "left top",
            at: "left top",
            offset: "85 78",
            of: window
        },
        buttons: {
            'services' : {
                text: 'Other Data', click: function () {
                    $(this).dialog("close");
                    that.showServicesDialog(that.geoDataManager.serviceList);
                }
            },
            'select': {
                text: 'Add', click: function () {
                    var item = $('#list1 .ui-selected');
                    var idx = item[0].id;
                    var description = sel_list[idx];

                        // Set bbox for call
                    if (data_extent !== undefined) {
                        description.extent = data_extent;
                    }
                    if (that.regionExt !== undefined) {
                        description.extent = that.regionExt;
                    }

                    var layer = new GeoData({
                        name: description.Name,
                        type: description.type,
                        extent: description.extent
                    });

                    console.log(description);
                    if (sel_list[idx].url !== undefined) {
                        layer.url = sel_list[idx].url;
                    }
                    else if (description.type === 'CKAN') {
                        for (var i = 0; i < sel_list[idx].resources.length; i++) {
                            if (sel_list[idx].resources[i].format.toUpperCase() === 'JSON') {
                                layer.url = sel_list[idx].resources[i].url;
                            }
                        }
                    }
                    else {
                        // description.count = 100;
                        layer.url = that.geoDataManager.getOGCFeatureURL(description);
                    }
                    //pass leaflet map object if exists
                    layer.map = that.map;
                    layer.proxy = description.proxy;

                    that.geoDataManager.sendLayerRequest(layer);

                    $(this).dialog("close");
                }
            }
        }
    });
    var list = $('#list1');
    list.selectable({
        selected: function (event, ui) {
            var item = $('#list1 .ui-selected');
            var idx = item[0].id;
            var layer = sel_list[parseInt(idx, 10)];
            var text = '<b>Selected:</b><br>' + layer.Title;
            if (layer.Abstract !== undefined) {
                text += '<br>' + layer.Abstract;
            }
                //capture the layer extent for display and later use
            data_extent = getOGCLayerExtent(layer);
            if (data_extent) {
                text += '<br>' + CesiumMath.toDegrees(data_extent.west).toFixed(3) +
                        ', ' + CesiumMath.toDegrees(data_extent.south).toFixed(3) +
                        '<br>' + CesiumMath.toDegrees(data_extent.east).toFixed(3) +
                        ', ' + CesiumMath.toDegrees(data_extent.north).toFixed(3);
            }
            $('.info').html(text);
        }
    });

    list.html('');
    $('.info').html('');
    var sel_list = [];

    var layers = collection.Layer;

    for (var n = 0; n < layers.length; n++) {
        var datasets, parent;
        if (layers[n].Layer === undefined) {
            datasets = layers;
            parent = collection;
        }
        else {
            list.append('<p class="data_type"><b>' + layers[n].name + '</b></p>');
            datasets = layers[n].Layer;
            parent = layers[n];
        }
        var name;
        for (var i = 0; i < datasets.length; i++) {
            var item = datasets[i];
            for (var p in parent) {
                if (!(parent[p] instanceof Array) && item[p] === undefined) {
                    item[p] = parent[p];
                }
            }
            if (item.Title !== undefined) {
                name = item.Title;
            }
            else {
                name = item.Name.split(':');
                name = name[name.length - 1];
            }
            var ndx = sel_list.length;
            list.append('<li id=' + ndx + '>' + name + '</li>');
            sel_list.push(item);
        }
        if (layers[n].Layer === undefined) {
            break;
        }
    }
};

// Pick Service Dialog
GeoDataWidget.prototype.showServicesDialog = function (services) {
    var that = this;

    $('#list2').height('300px');
    $('#dialogServices').dialog({
        title: services.name,
        modal: false,
        width: 300,
        height: 500,
        position: {
            my: "left top",
            at: "left top",
            offset: "85 78",
            of: window
        },
        buttons: {
            "Cancel": function () {
                $(this).dialog("close");
            },
            "OK": function () {
                var description;
                var url = $('#layer_url').val();
                if (url === '') {
                    var item = $('#list2 .ui-selected');
                    var id = item[0].id;
                    description = sel_list[id];
                }
                else {
                     description = {name: 'User Entered', base_url: url, type: 'WFS', proxy: true};
                }
                if (description !== undefined) {
                    console.log('Getting: ' + description.base_url);
                    that.geoDataManager.getCapabilities(description, function(desc) { that.showSelectDialog(desc); });
                    $(this).dialog("close");
                }
            }
        }
    });

    var list = $('#list2');
    list.selectable({
        selected: function (event, ui) {
            var item = $('#list2 .ui-selected');
        }
    });
    list.html('');

    var sel_list = [];
    for (var n = 0; n < services.Layer.length; n++) {
        var name = services.Layer[n].name;
        list.append('<p class="data_type"><b>' + name + '</b></p>');
        var layers = services.Layer[n].Layer;
        for (var i = 0; i < layers.length; i++) {
            var item = layers[i];
            var ndx = sel_list.length;
            list.append('<li id=' + ndx + '>' + item.name + '</li>');
            sel_list.push(item);
        }
    }
};

// Update layers dialog
GeoDataWidget.prototype.showLayersDialog = function () {
    var that = this;

    var layers = this.geoDataManager.layers;

    $('#list3').height('300px');
    $("#dialogLayers").dialog({
        title: 'Edit',
        width: 300,
        height: 500,
        modal: false,
        position: {
            my: "left top",
            at: "left top",
            offset: "85 78",
            of: window
        },
        buttons: {
            "Goto": function () {
                var item = $('#list3 .ui-selected');
                if (item !== undefined) {
                    var id = item[0].id;
                    var layer = layers[id];
                    that.geoDataManager.GeoDataAdded.raiseEvent(that.geoDataManager, layer);
                }
            },
            "Remove": function () {
                var item = $('#list3 .ui-selected');
                if (item !== undefined && confirm('Remove this layer?')) {
                    var id = item[0].id;
                    var layer = layers[id];
                    that.geoDataManager.GeoDataRemoved.raiseEvent(that.geoDataManager, layer);
                    that.geoDataManager.remove(id);
                    //rebuild the display list
                    list.html('');
                    for (var i = 0; i < layers.length; i++) {
                        var name = layers[i].name;
            //            list.append('<li id=' + i + '>' + name + '</li>');
                        list.append('<input type="checkbox" name="' + name + '" id=' + i + ' checked><label for=' + i + ' id=' + i + '>' + name + '</label><br>');
                    }
                }
            },
            "Edit": function () {
                var item = $('#list3 .ui-selected');
                if (item !== undefined) {
                    var id = item[0].id;
                    alert('NYI:\nCall the appropriate line/point/time/map edit dialog for : ' + layers[id].name);
                }
            }
        }
    });

    var list = $('#list3');
    list.selectable({
        selected: function (event, ui) {
            var item = $('#list3 .ui-selected');
        }
    });
    list.html('');
    for (var i = 0; i < layers.length; i++) {
        var name = layers[i].name;
//            list.append('<li id=' + i + '>' + name + '</li>');
        var show = (layers[i].show) ? 'checked' : 'unchecked';
        list.append('<input type="checkbox" name="' + name + '" id=' + i + ' '+show+'><label for=' + i + ' id=' + i + '>' + name + '</label><br>');
    }
      //dialog for hiding and showing
    $('#dialogLayers :checkbox').click(function() {
        var $this = $(this);
        var id = $this[0].id;
        var layer = layers[id];
        if ($this.is(':checked')) {
            that.geoDataManager.show(layer, true);
        } else {
            that.geoDataManager.show(layer, false);
        }
    });
};


// share the link handlers
function fbShare(url, record_url, image_url) {
    //get the record from the server and use it to populate the fields
    when(loadJson(record_url), function (obj) {
        var winWidth = 640;
        var winHeight = 480;
        var winTop = (screen.height / 2) - (winHeight / 2);
        var winLeft = (screen.width / 2) - (winWidth / 2);
        var str1 = encodeURI('http://www.facebook.com/sharer.php?s=100&p[title]=' + obj.title + '&p[summary]=' + obj.description + '&p[url]=' + url + '&p[images][0]=' + image_url);
        var str2 = 'sharer';
        var str3 = 'top=' + winTop + ',left=' + winLeft + ',toolbar=0,status=0,width=' + winWidth + ',height=' + winHeight;
        window.open(str1, str2, str3);
    });
}

function embedShare(url) {
    var str = '&lt;iframe style="width: 720px; height: 405px; border: none;" src="' + url + '" allowFullScreen mozAllowFullScreen webkitAllowFullScreen&gt;&lt;/iframe&gt;';
    showHTMLTextDialog("IFrame to Embed in HTML", str, true);
}

function linkShare(url) {
    var str = 'You can use this link to view or share your visualization:<br><a href="' + url + '" target="_blank">' + url + '</a>';
    showHTMLTextDialog("Link to Visualization", str, true);
}

// Dialog to post current view to server
GeoDataWidget.prototype.postViewToServer = function (request) {
    var that = this;

    var formValues = request;

    $("#title").attr("value", formValues.title);
    $("#description").attr("value", formValues.description);
    $("#tags").attr("value", formValues.tags);
    $("#img1").attr("src", formValues.image);

    //Shows dialog
    $("#dialogShare").dialog({
        title: "Share",
        width: 300,
        height: 500,
        modal: false,
        position: {
            my: "left top",
            at: "left top",
            offset: "85 78",
            of: window
        },
        buttons: {
            "Share": function () {
                var formEntries = [];
                $.each($('#dialogShare').serializeArray(), function(i, field) {
                    formEntries[field.name] = field.value;
                });

                // generate form data to submit
                var formData = new FormData();
                for (var fld in formValues) {
                    if (formValues.hasOwnProperty(fld)) {
                        if (formEntries[fld]) {
                            formData.append(fld, formEntries[fld]);
                        }
                        else {
                            formData.append(fld, formValues[fld]);
                        }
                    }
                }
                //TODO: include,resize image here based on user setting
                // submit and use the returned url provide share links
                var xhr = new XMLHttpRequest();
                xhr.onreadystatechange = function () {
                    if (xhr.readyState === 4) {
                        console.log('VisStore response: ' + xhr.responseText);
                        if (xhr.responseText === '') {
                            alert('Unable to send view to the server');
                            $("#dialogShare").dialog('close');
                        }
                        else {
                            var resp = JSON.parse(xhr.responseText);
                            var url = that.visViewer + '?vis_id=' + resp.vis_id;
                            $("#dialogShare").dialog('option', 'buttons', {
                                'FB': function () {
                                    var record_url = that.geoDataManager.visStore + '/get_rec?vis_id=' + resp.vis_id;
                                    var image_url = that.geoDataManager.visStore + '/images/' + resp.vis_id + '_thumb.jpg';
                                    fbShare(url, record_url, image_url);
                                    $(this).dialog('close');
                                },
                                'Embed': function () {
                                    embedShare(url);
                                    $(this).dialog('close');
                                },
                                'Link': function () {
                                    linkShare(url);
                                    $(this).dialog('close');
                                },
                                    //TODO: disable if not logged in
                                'Gallery': function () {
                                    url = that.geoDataManager.visStore + '/details?vis_id=' + resp.vis_id;
                                    window.parent.document.location.assign(url);
                                    $(this).dialog('close');
                                },
/*                                    "Close": function () {
                                    $(this).dialog("close");
                                }
*/                            });

                       }
                    }
                };
                xhr.open('POST', that.geoDataManager.visStore + '/upload');
                xhr.send(formData);
            },
<<<<<<< HEAD
=======
            "Print": function () {
                $(this).dialog("close");
                var div = document.createElement('div');
                div.id = 'printScreen';
                div.innerHTML = '<img src="' + formValues.image + '"/>';
                document.body.appendChild(div);
                window.print();
                document.body.removeChild(div);
            },
>>>>>>> 95ee157c
            "Cancel": function () {
                $(this).dialog("close");
            }
        }
    });
};

module.exports = GeoDataWidget;<|MERGE_RESOLUTION|>--- conflicted
+++ resolved
@@ -584,6 +584,33 @@
 function linkShare(url) {
     var str = 'You can use this link to view or share your visualization:<br><a href="' + url + '" target="_blank">' + url + '</a>';
     showHTMLTextDialog("Link to Visualization", str, true);
+}
+
+function printDataUrl(dataUrl) {
+/*
+            //print by putting cesiumContainer in front
+        var div = document.getElementById('cesiumContainer');
+        div.style.zIndex = 1000; 
+        div.style.height = 'auto'; 
+        div.style.width = 'auto'; 
+        window.print();
+        div.style.height = '100%'; 
+        div.style.width = '100%'; 
+        div.style.zIndex = 999; 
+*/
+            //print by exposing and writing to new div
+        var div = document.getElementById('printScreen');
+        div.style.display = 'block';
+        div.innerHTML = "<img src='"+dataUrl+"'/>";
+        window.print();
+        div.style.display = 'none';
+/*      
+            //print by opening a new window                
+        win.document.write("<img src='"+dataUrl+"'/>");
+        win.print(); 
+        win.close(); 
+        win = window.open();
+*/
 }
 
 // Dialog to post current view to server
@@ -673,21 +700,10 @@
                 xhr.open('POST', that.geoDataManager.visStore + '/upload');
                 xhr.send(formData);
             },
-<<<<<<< HEAD
-=======
             "Print": function () {
                 $(this).dialog("close");
-                var div = document.createElement('div');
-                div.id = 'printScreen';
-                div.innerHTML = '<img src="' + formValues.image + '"/>';
-                document.body.appendChild(div);
-                window.print();
-                document.body.removeChild(div);
+                printDataUrl(formValues.image);
             },
->>>>>>> 95ee157c
-            "Cancel": function () {
-                $(this).dialog("close");
-            }
         }
     });
 };
