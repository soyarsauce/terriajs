--- conflicted
+++ resolved
@@ -725,8 +725,7 @@
 
         this._navigationWidget.showTilt = true;
         document.getElementById('position').style.visibility = 'visible';
-<<<<<<< HEAD
-=======
+
         /*
          var esri = new ArcGisMapServerImageryProvider({
          url: 'http://www.ga.gov.au/gis/rest/services/topography/Australian_Topography/MapServer',
@@ -734,7 +733,6 @@
          });
          this.scene.globe.imageryLayers.addImageryProvider(esri);
          */
->>>>>>> 9fc18a22
     }
 };
 
